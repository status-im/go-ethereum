// Copyright 2015 The go-ethereum Authors
// This file is part of go-ethereum.
//
// go-ethereum is free software: you can redistribute it and/or modify
// it under the terms of the GNU General Public License as published by
// the Free Software Foundation, either version 3 of the License, or
// (at your option) any later version.
//
// go-ethereum is distributed in the hope that it will be useful,
// but WITHOUT ANY WARRANTY; without even the implied warranty of
// MERCHANTABILITY or FITNESS FOR A PARTICULAR PURPOSE. See the
// GNU General Public License for more details.
//
// You should have received a copy of the GNU General Public License
// along with go-ethereum. If not, see <http://www.gnu.org/licenses/>.

// Package utils contains internal helper functions for go-ethereum commands.
package utils

import (
	"crypto/ecdsa"
	"encoding/json"
	"fmt"
	"io/ioutil"
	"math/big"
	"os"
	"path/filepath"
	"strconv"
	"strings"
	"time"

	"github.com/ethereum/go-ethereum/accounts"
	"github.com/ethereum/go-ethereum/accounts/keystore"
	"github.com/ethereum/go-ethereum/common"
	"github.com/ethereum/go-ethereum/common/fdlimit"
	"github.com/ethereum/go-ethereum/consensus"
	"github.com/ethereum/go-ethereum/consensus/clique"
	"github.com/ethereum/go-ethereum/consensus/ethash"
	"github.com/ethereum/go-ethereum/core"
	"github.com/ethereum/go-ethereum/core/state"
	"github.com/ethereum/go-ethereum/core/vm"
	"github.com/ethereum/go-ethereum/crypto"
	"github.com/ethereum/go-ethereum/dashboard"
	"github.com/ethereum/go-ethereum/eth"
	"github.com/ethereum/go-ethereum/eth/downloader"
	"github.com/ethereum/go-ethereum/eth/gasprice"
	"github.com/ethereum/go-ethereum/ethdb"
	"github.com/ethereum/go-ethereum/ethstats"
	"github.com/ethereum/go-ethereum/les"
	"github.com/ethereum/go-ethereum/log"
	"github.com/ethereum/go-ethereum/metrics"
	"github.com/ethereum/go-ethereum/metrics/influxdb"
	"github.com/ethereum/go-ethereum/node"
	"github.com/ethereum/go-ethereum/p2p"
	"github.com/ethereum/go-ethereum/p2p/discover"
	"github.com/ethereum/go-ethereum/p2p/discv5"
	"github.com/ethereum/go-ethereum/p2p/nat"
	"github.com/ethereum/go-ethereum/p2p/netutil"
	"github.com/ethereum/go-ethereum/params"
	whisper "github.com/ethereum/go-ethereum/whisper/whisperv6"
	"gopkg.in/urfave/cli.v1"
)

var (
	CommandHelpTemplate = `{{.cmd.Name}}{{if .cmd.Subcommands}} command{{end}}{{if .cmd.Flags}} [command options]{{end}} [arguments...]
{{if .cmd.Description}}{{.cmd.Description}}
{{end}}{{if .cmd.Subcommands}}
SUBCOMMANDS:
	{{range .cmd.Subcommands}}{{.Name}}{{with .ShortName}}, {{.}}{{end}}{{ "\t" }}{{.Usage}}
	{{end}}{{end}}{{if .categorizedFlags}}
{{range $idx, $categorized := .categorizedFlags}}{{$categorized.Name}} OPTIONS:
{{range $categorized.Flags}}{{"\t"}}{{.}}
{{end}}
{{end}}{{end}}`
)

func init() {
	cli.AppHelpTemplate = `{{.Name}} {{if .Flags}}[global options] {{end}}command{{if .Flags}} [command options]{{end}} [arguments...]

VERSION:
   {{.Version}}

COMMANDS:
   {{range .Commands}}{{.Name}}{{with .ShortName}}, {{.}}{{end}}{{ "\t" }}{{.Usage}}
   {{end}}{{if .Flags}}
GLOBAL OPTIONS:
   {{range .Flags}}{{.}}
   {{end}}{{end}}
`

	cli.CommandHelpTemplate = CommandHelpTemplate
}

// NewApp creates an app with sane defaults.
func NewApp(gitCommit, usage string) *cli.App {
	app := cli.NewApp()
	app.Name = filepath.Base(os.Args[0])
	app.Author = ""
	//app.Authors = nil
	app.Email = ""
	app.Version = params.VersionWithMeta
	if len(gitCommit) >= 8 {
		app.Version += "-" + gitCommit[:8]
	}
	app.Usage = usage
	return app
}

// These are all the command line flags we support.
// If you add to this list, please remember to include the
// flag in the appropriate command definition.
//
// The flags are defined here so their names and help texts
// are the same for all commands.

var (
	// General settings
	DataDirFlag = DirectoryFlag{
		Name:  "datadir",
		Usage: "Data directory for the databases and keystore",
		Value: DirectoryString{node.DefaultDataDir()},
	}
	KeyStoreDirFlag = DirectoryFlag{
		Name:  "keystore",
		Usage: "Directory for the keystore (default = inside the datadir)",
	}
	NoUSBFlag = cli.BoolFlag{
		Name:  "nousb",
		Usage: "Disables monitoring for and managing USB hardware wallets",
	}
	NetworkIdFlag = cli.Uint64Flag{
		Name:  "networkid",
		Usage: "Network identifier (integer, 1=Frontier, 2=Morden (disused), 3=Ropsten, 4=Rinkeby)",
		Value: eth.DefaultConfig.NetworkId,
	}
	TestnetFlag = cli.BoolFlag{
		Name:  "testnet",
		Usage: "Ropsten network: pre-configured proof-of-work test network",
	}
	RinkebyFlag = cli.BoolFlag{
		Name:  "rinkeby",
		Usage: "Rinkeby network: pre-configured proof-of-authority test network",
	}
	DeveloperFlag = cli.BoolFlag{
		Name:  "dev",
		Usage: "Ephemeral proof-of-authority network with a pre-funded developer account, mining enabled",
	}
	DeveloperPeriodFlag = cli.IntFlag{
		Name:  "dev.period",
		Usage: "Block period to use in developer mode (0 = mine only if transaction pending)",
	}
	IdentityFlag = cli.StringFlag{
		Name:  "identity",
		Usage: "Custom node name",
	}
	DocRootFlag = DirectoryFlag{
		Name:  "docroot",
		Usage: "Document Root for HTTPClient file scheme",
		Value: DirectoryString{homeDir()},
	}
<<<<<<< HEAD
	FastSyncFlag = cli.BoolFlag{
		Name:  "fast",
		Usage: "Enable fast syncing through state downloads (replaced by --syncmode)",
	}
	LightModeFlag = cli.BoolFlag{
		Name:  "light",
		Usage: "Enable light client mode(LES) (replaced by --syncmode)",
	}
	ULCModeConfigFlag = cli.StringFlag{
		Name:  "les.ulcconfig",
		Usage: "Config file to use for ULC mode",
	}
	OnlyAnnounceModeFlag = cli.BoolFlag{
		Name:  "les.onlyannounce",
		Usage: "LES server sends only announce",
	}
	ULCMinTrustedFractionFlag = cli.IntFlag{
		Name:  "les.mintrustedfraction",
		Usage: "LES server sends only announce",
		Value: eth.DefaultUTCMinTrustedFraction,
	}
	ULCTrustedNodesFlag = cli.StringFlag{
		Name:  "les.trusted",
		Usage: "List of trusted nodes",
	}

=======
>>>>>>> 040aa2bb
	defaultSyncMode = eth.DefaultConfig.SyncMode
	SyncModeFlag    = TextMarshalerFlag{
		Name:  "syncmode",
		Usage: `Blockchain sync mode ("fast", "full", or "light")`,
		Value: &defaultSyncMode,
	}
	GCModeFlag = cli.StringFlag{
		Name:  "gcmode",
		Usage: `Blockchain garbage collection mode ("full", "archive")`,
		Value: "full",
	}
	LightServFlag = cli.IntFlag{
		Name:  "lightserv",
		Usage: "Maximum percentage of time allowed for serving LES requests (0-90)",
		Value: 0,
	}
	LightPeersFlag = cli.IntFlag{
		Name:  "lightpeers",
		Usage: "Maximum number of LES client peers",
		Value: eth.DefaultConfig.LightPeers,
	}
	LightKDFFlag = cli.BoolFlag{
		Name:  "lightkdf",
		Usage: "Reduce key-derivation RAM & CPU usage at some expense of KDF strength",
	}
	// Dashboard settings
	DashboardEnabledFlag = cli.BoolFlag{
		Name:  metrics.DashboardEnabledFlag,
		Usage: "Enable the dashboard",
	}
	DashboardAddrFlag = cli.StringFlag{
		Name:  "dashboard.addr",
		Usage: "Dashboard listening interface",
		Value: dashboard.DefaultConfig.Host,
	}
	DashboardPortFlag = cli.IntFlag{
		Name:  "dashboard.host",
		Usage: "Dashboard listening port",
		Value: dashboard.DefaultConfig.Port,
	}
	DashboardRefreshFlag = cli.DurationFlag{
		Name:  "dashboard.refresh",
		Usage: "Dashboard metrics collection refresh rate",
		Value: dashboard.DefaultConfig.Refresh,
	}
	// Ethash settings
	EthashCacheDirFlag = DirectoryFlag{
		Name:  "ethash.cachedir",
		Usage: "Directory to store the ethash verification caches (default = inside the datadir)",
	}
	EthashCachesInMemoryFlag = cli.IntFlag{
		Name:  "ethash.cachesinmem",
		Usage: "Number of recent ethash caches to keep in memory (16MB each)",
		Value: eth.DefaultConfig.Ethash.CachesInMem,
	}
	EthashCachesOnDiskFlag = cli.IntFlag{
		Name:  "ethash.cachesondisk",
		Usage: "Number of recent ethash caches to keep on disk (16MB each)",
		Value: eth.DefaultConfig.Ethash.CachesOnDisk,
	}
	EthashDatasetDirFlag = DirectoryFlag{
		Name:  "ethash.dagdir",
		Usage: "Directory to store the ethash mining DAGs (default = inside home folder)",
		Value: DirectoryString{eth.DefaultConfig.Ethash.DatasetDir},
	}
	EthashDatasetsInMemoryFlag = cli.IntFlag{
		Name:  "ethash.dagsinmem",
		Usage: "Number of recent ethash mining DAGs to keep in memory (1+GB each)",
		Value: eth.DefaultConfig.Ethash.DatasetsInMem,
	}
	EthashDatasetsOnDiskFlag = cli.IntFlag{
		Name:  "ethash.dagsondisk",
		Usage: "Number of recent ethash mining DAGs to keep on disk (1+GB each)",
		Value: eth.DefaultConfig.Ethash.DatasetsOnDisk,
	}
	// Transaction pool settings
	TxPoolNoLocalsFlag = cli.BoolFlag{
		Name:  "txpool.nolocals",
		Usage: "Disables price exemptions for locally submitted transactions",
	}
	TxPoolJournalFlag = cli.StringFlag{
		Name:  "txpool.journal",
		Usage: "Disk journal for local transaction to survive node restarts",
		Value: core.DefaultTxPoolConfig.Journal,
	}
	TxPoolRejournalFlag = cli.DurationFlag{
		Name:  "txpool.rejournal",
		Usage: "Time interval to regenerate the local transaction journal",
		Value: core.DefaultTxPoolConfig.Rejournal,
	}
	TxPoolPriceLimitFlag = cli.Uint64Flag{
		Name:  "txpool.pricelimit",
		Usage: "Minimum gas price limit to enforce for acceptance into the pool",
		Value: eth.DefaultConfig.TxPool.PriceLimit,
	}
	TxPoolPriceBumpFlag = cli.Uint64Flag{
		Name:  "txpool.pricebump",
		Usage: "Price bump percentage to replace an already existing transaction",
		Value: eth.DefaultConfig.TxPool.PriceBump,
	}
	TxPoolAccountSlotsFlag = cli.Uint64Flag{
		Name:  "txpool.accountslots",
		Usage: "Minimum number of executable transaction slots guaranteed per account",
		Value: eth.DefaultConfig.TxPool.AccountSlots,
	}
	TxPoolGlobalSlotsFlag = cli.Uint64Flag{
		Name:  "txpool.globalslots",
		Usage: "Maximum number of executable transaction slots for all accounts",
		Value: eth.DefaultConfig.TxPool.GlobalSlots,
	}
	TxPoolAccountQueueFlag = cli.Uint64Flag{
		Name:  "txpool.accountqueue",
		Usage: "Maximum number of non-executable transaction slots permitted per account",
		Value: eth.DefaultConfig.TxPool.AccountQueue,
	}
	TxPoolGlobalQueueFlag = cli.Uint64Flag{
		Name:  "txpool.globalqueue",
		Usage: "Maximum number of non-executable transaction slots for all accounts",
		Value: eth.DefaultConfig.TxPool.GlobalQueue,
	}
	TxPoolLifetimeFlag = cli.DurationFlag{
		Name:  "txpool.lifetime",
		Usage: "Maximum amount of time non-executable transaction are queued",
		Value: eth.DefaultConfig.TxPool.Lifetime,
	}
	// Performance tuning settings
	CacheFlag = cli.IntFlag{
		Name:  "cache",
		Usage: "Megabytes of memory allocated to internal caching",
		Value: 1024,
	}
	CacheDatabaseFlag = cli.IntFlag{
		Name:  "cache.database",
		Usage: "Percentage of cache memory allowance to use for database io",
		Value: 75,
	}
	CacheGCFlag = cli.IntFlag{
		Name:  "cache.gc",
		Usage: "Percentage of cache memory allowance to use for trie pruning",
		Value: 25,
	}
	TrieCacheGenFlag = cli.IntFlag{
		Name:  "trie-cache-gens",
		Usage: "Number of trie node generations to keep in memory",
		Value: int(state.MaxTrieCacheGen),
	}
	// Miner settings
	MiningEnabledFlag = cli.BoolFlag{
		Name:  "mine",
		Usage: "Enable mining",
	}
	MinerThreadsFlag = cli.IntFlag{
		Name:  "miner.threads",
		Usage: "Number of CPU threads to use for mining",
		Value: 0,
	}
	MinerLegacyThreadsFlag = cli.IntFlag{
		Name:  "minerthreads",
		Usage: "Number of CPU threads to use for mining (deprecated, use --miner.threads)",
		Value: 0,
	}
	MinerNotifyFlag = cli.StringFlag{
		Name:  "miner.notify",
		Usage: "Comma separated HTTP URL list to notify of new work packages",
	}
	MinerGasTargetFlag = cli.Uint64Flag{
		Name:  "miner.gastarget",
		Usage: "Target gas floor for mined blocks",
		Value: params.GenesisGasLimit,
	}
	MinerLegacyGasTargetFlag = cli.Uint64Flag{
		Name:  "targetgaslimit",
		Usage: "Target gas floor for mined blocks (deprecated, use --miner.gastarget)",
		Value: params.GenesisGasLimit,
	}
	MinerGasPriceFlag = BigFlag{
		Name:  "miner.gasprice",
		Usage: "Minimal gas price for mining a transactions",
		Value: eth.DefaultConfig.GasPrice,
	}
	MinerLegacyGasPriceFlag = BigFlag{
		Name:  "gasprice",
		Usage: "Minimal gas price for mining a transactions (deprecated, use --miner.gasprice)",
		Value: eth.DefaultConfig.GasPrice,
	}
	MinerEtherbaseFlag = cli.StringFlag{
		Name:  "miner.etherbase",
		Usage: "Public address for block mining rewards (default = first account)",
		Value: "0",
	}
	MinerLegacyEtherbaseFlag = cli.StringFlag{
		Name:  "etherbase",
		Usage: "Public address for block mining rewards (default = first account, deprecated, use --miner.etherbase)",
		Value: "0",
	}
	MinerExtraDataFlag = cli.StringFlag{
		Name:  "miner.extradata",
		Usage: "Block extra data set by the miner (default = client version)",
	}
	MinerLegacyExtraDataFlag = cli.StringFlag{
		Name:  "extradata",
		Usage: "Block extra data set by the miner (default = client version, deprecated, use --miner.extradata)",
	}
	// Account settings
	UnlockedAccountFlag = cli.StringFlag{
		Name:  "unlock",
		Usage: "Comma separated list of accounts to unlock",
		Value: "",
	}
	PasswordFileFlag = cli.StringFlag{
		Name:  "password",
		Usage: "Password file to use for non-interactive password input",
		Value: "",
	}

	VMEnableDebugFlag = cli.BoolFlag{
		Name:  "vmdebug",
		Usage: "Record information useful for VM and contract debugging",
	}
	// Logging and debug settings
	EthStatsURLFlag = cli.StringFlag{
		Name:  "ethstats",
		Usage: "Reporting URL of a ethstats service (nodename:secret@host:port)",
	}
	FakePoWFlag = cli.BoolFlag{
		Name:  "fakepow",
		Usage: "Disables proof-of-work verification",
	}
	NoCompactionFlag = cli.BoolFlag{
		Name:  "nocompaction",
		Usage: "Disables db compaction after import",
	}
	// RPC settings
	RPCEnabledFlag = cli.BoolFlag{
		Name:  "rpc",
		Usage: "Enable the HTTP-RPC server",
	}
	RPCListenAddrFlag = cli.StringFlag{
		Name:  "rpcaddr",
		Usage: "HTTP-RPC server listening interface",
		Value: node.DefaultHTTPHost,
	}
	RPCPortFlag = cli.IntFlag{
		Name:  "rpcport",
		Usage: "HTTP-RPC server listening port",
		Value: node.DefaultHTTPPort,
	}
	RPCCORSDomainFlag = cli.StringFlag{
		Name:  "rpccorsdomain",
		Usage: "Comma separated list of domains from which to accept cross origin requests (browser enforced)",
		Value: "",
	}
	RPCVirtualHostsFlag = cli.StringFlag{
		Name:  "rpcvhosts",
		Usage: "Comma separated list of virtual hostnames from which to accept requests (server enforced). Accepts '*' wildcard.",
		Value: strings.Join(node.DefaultConfig.HTTPVirtualHosts, ","),
	}
	RPCApiFlag = cli.StringFlag{
		Name:  "rpcapi",
		Usage: "API's offered over the HTTP-RPC interface",
		Value: "",
	}
	IPCDisabledFlag = cli.BoolFlag{
		Name:  "ipcdisable",
		Usage: "Disable the IPC-RPC server",
	}
	IPCPathFlag = DirectoryFlag{
		Name:  "ipcpath",
		Usage: "Filename for IPC socket/pipe within the datadir (explicit paths escape it)",
	}
	WSEnabledFlag = cli.BoolFlag{
		Name:  "ws",
		Usage: "Enable the WS-RPC server",
	}
	WSListenAddrFlag = cli.StringFlag{
		Name:  "wsaddr",
		Usage: "WS-RPC server listening interface",
		Value: node.DefaultWSHost,
	}
	WSPortFlag = cli.IntFlag{
		Name:  "wsport",
		Usage: "WS-RPC server listening port",
		Value: node.DefaultWSPort,
	}
	WSApiFlag = cli.StringFlag{
		Name:  "wsapi",
		Usage: "API's offered over the WS-RPC interface",
		Value: "",
	}
	WSAllowedOriginsFlag = cli.StringFlag{
		Name:  "wsorigins",
		Usage: "Origins from which to accept websockets requests",
		Value: "",
	}
	ExecFlag = cli.StringFlag{
		Name:  "exec",
		Usage: "Execute JavaScript statement",
	}
	PreloadJSFlag = cli.StringFlag{
		Name:  "preload",
		Usage: "Comma separated list of JavaScript files to preload into the console",
	}

	// Network Settings
	MaxPeersFlag = cli.IntFlag{
		Name:  "maxpeers",
		Usage: "Maximum number of network peers (network disabled if set to 0)",
		Value: 25,
	}
	MaxPendingPeersFlag = cli.IntFlag{
		Name:  "maxpendpeers",
		Usage: "Maximum number of pending connection attempts (defaults used if set to 0)",
		Value: 0,
	}
	ListenPortFlag = cli.IntFlag{
		Name:  "port",
		Usage: "Network listening port",
		Value: 30303,
	}
	BootnodesFlag = cli.StringFlag{
		Name:  "bootnodes",
		Usage: "Comma separated enode URLs for P2P discovery bootstrap (set v4+v5 instead for light servers)",
		Value: "",
	}
	BootnodesV4Flag = cli.StringFlag{
		Name:  "bootnodesv4",
		Usage: "Comma separated enode URLs for P2P v4 discovery bootstrap (light server, full nodes)",
		Value: "",
	}
	BootnodesV5Flag = cli.StringFlag{
		Name:  "bootnodesv5",
		Usage: "Comma separated enode URLs for P2P v5 discovery bootstrap (light server, light nodes)",
		Value: "",
	}
	NodeKeyFileFlag = cli.StringFlag{
		Name:  "nodekey",
		Usage: "P2P node key file",
	}
	NodeKeyHexFlag = cli.StringFlag{
		Name:  "nodekeyhex",
		Usage: "P2P node key as hex (for testing)",
	}
	NATFlag = cli.StringFlag{
		Name:  "nat",
		Usage: "NAT port mapping mechanism (any|none|upnp|pmp|extip:<IP>)",
		Value: "any",
	}
	NoDiscoverFlag = cli.BoolFlag{
		Name:  "nodiscover",
		Usage: "Disables the peer discovery mechanism (manual peer addition)",
	}
	DiscoveryV5Flag = cli.BoolFlag{
		Name:  "v5disc",
		Usage: "Enables the experimental RLPx V5 (Topic Discovery) mechanism",
	}
	NetrestrictFlag = cli.StringFlag{
		Name:  "netrestrict",
		Usage: "Restricts network communication to the given IP networks (CIDR masks)",
	}

	// ATM the url is left to the user and deployment to
	JSpathFlag = cli.StringFlag{
		Name:  "jspath",
		Usage: "JavaScript root path for `loadScript`",
		Value: ".",
	}

	// Gas price oracle settings
	GpoBlocksFlag = cli.IntFlag{
		Name:  "gpoblocks",
		Usage: "Number of recent blocks to check for gas prices",
		Value: eth.DefaultConfig.GPO.Blocks,
	}
	GpoPercentileFlag = cli.IntFlag{
		Name:  "gpopercentile",
		Usage: "Suggested gas price is the given percentile of a set of recent transaction gas prices",
		Value: eth.DefaultConfig.GPO.Percentile,
	}
	WhisperEnabledFlag = cli.BoolFlag{
		Name:  "shh",
		Usage: "Enable Whisper",
	}
	WhisperMaxMessageSizeFlag = cli.IntFlag{
		Name:  "shh.maxmessagesize",
		Usage: "Max message size accepted",
		Value: int(whisper.DefaultMaxMessageSize),
	}
	WhisperMinPOWFlag = cli.Float64Flag{
		Name:  "shh.pow",
		Usage: "Minimum POW accepted",
		Value: whisper.DefaultMinimumPoW,
	}

	// Metrics flags
	MetricsEnabledFlag = cli.BoolFlag{
		Name:  metrics.MetricsEnabledFlag,
		Usage: "Enable metrics collection and reporting",
	}
	MetricsEnableInfluxDBFlag = cli.BoolFlag{
		Name:  "metrics.influxdb",
		Usage: "Enable metrics export/push to an external InfluxDB database",
	}
	MetricsInfluxDBEndpointFlag = cli.StringFlag{
		Name:  "metrics.influxdb.endpoint",
		Usage: "InfluxDB API endpoint to report metrics to",
		Value: "http://localhost:8086",
	}
	MetricsInfluxDBDatabaseFlag = cli.StringFlag{
		Name:  "metrics.influxdb.database",
		Usage: "InfluxDB database name to push reported metrics to",
		Value: "geth",
	}
	MetricsInfluxDBUsernameFlag = cli.StringFlag{
		Name:  "metrics.influxdb.username",
		Usage: "Username to authorize access to the database",
		Value: "test",
	}
	MetricsInfluxDBPasswordFlag = cli.StringFlag{
		Name:  "metrics.influxdb.password",
		Usage: "Password to authorize access to the database",
		Value: "test",
	}
	// The `host` tag is part of every measurement sent to InfluxDB. Queries on tags are faster in InfluxDB.
	// It is used so that we can group all nodes and average a measurement across all of them, but also so
	// that we can select a specific node and inspect its measurements.
	// https://docs.influxdata.com/influxdb/v1.4/concepts/key_concepts/#tag-key
	MetricsInfluxDBHostTagFlag = cli.StringFlag{
		Name:  "metrics.influxdb.host.tag",
		Usage: "InfluxDB `host` tag attached to all measurements",
		Value: "localhost",
	}
)

// MakeDataDir retrieves the currently requested data directory, terminating
// if none (or the empty string) is specified. If the node is starting a testnet,
// the a subdirectory of the specified datadir will be used.
func MakeDataDir(ctx *cli.Context) string {
	if path := ctx.GlobalString(DataDirFlag.Name); path != "" {
		if ctx.GlobalBool(TestnetFlag.Name) {
			return filepath.Join(path, "testnet")
		}
		if ctx.GlobalBool(RinkebyFlag.Name) {
			return filepath.Join(path, "rinkeby")
		}
		return path
	}
	Fatalf("Cannot determine default data directory, please set manually (--datadir)")
	return ""
}

// setNodeKey creates a node key from set command line flags, either loading it
// from a file or as a specified hex value. If neither flags were provided, this
// method returns nil and an emphemeral key is to be generated.
func setNodeKey(ctx *cli.Context, cfg *p2p.Config) {
	var (
		hex  = ctx.GlobalString(NodeKeyHexFlag.Name)
		file = ctx.GlobalString(NodeKeyFileFlag.Name)
		key  *ecdsa.PrivateKey
		err  error
	)
	switch {
	case file != "" && hex != "":
		Fatalf("Options %q and %q are mutually exclusive", NodeKeyFileFlag.Name, NodeKeyHexFlag.Name)
	case file != "":
		if key, err = crypto.LoadECDSA(file); err != nil {
			Fatalf("Option %q: %v", NodeKeyFileFlag.Name, err)
		}
		cfg.PrivateKey = key
	case hex != "":
		if key, err = crypto.HexToECDSA(hex); err != nil {
			Fatalf("Option %q: %v", NodeKeyHexFlag.Name, err)
		}
		cfg.PrivateKey = key
	}
}

// setNodeUserIdent creates the user identifier from CLI flags.
func setNodeUserIdent(ctx *cli.Context, cfg *node.Config) {
	if identity := ctx.GlobalString(IdentityFlag.Name); len(identity) > 0 {
		cfg.UserIdent = identity
	}
}

// setBootstrapNodes creates a list of bootstrap nodes from the command line
// flags, reverting to pre-configured ones if none have been specified.
func setBootstrapNodes(ctx *cli.Context, cfg *p2p.Config) {
	urls := params.MainnetBootnodes
	switch {
	case ctx.GlobalIsSet(BootnodesFlag.Name) || ctx.GlobalIsSet(BootnodesV4Flag.Name):
		if ctx.GlobalIsSet(BootnodesV4Flag.Name) {
			urls = strings.Split(ctx.GlobalString(BootnodesV4Flag.Name), ",")
		} else {
			urls = strings.Split(ctx.GlobalString(BootnodesFlag.Name), ",")
		}
	case ctx.GlobalBool(TestnetFlag.Name):
		urls = params.TestnetBootnodes
	case ctx.GlobalBool(RinkebyFlag.Name):
		urls = params.RinkebyBootnodes
	case cfg.BootstrapNodes != nil:
		return // already set, don't apply defaults.
	}

	cfg.BootstrapNodes = make([]*discover.Node, 0, len(urls))
	for _, url := range urls {
		node, err := discover.ParseNode(url)
		if err != nil {
			log.Crit("Bootstrap URL invalid", "enode", url, "err", err)
		}
		cfg.BootstrapNodes = append(cfg.BootstrapNodes, node)
	}
}

// setBootstrapNodesV5 creates a list of bootstrap nodes from the command line
// flags, reverting to pre-configured ones if none have been specified.
func setBootstrapNodesV5(ctx *cli.Context, cfg *p2p.Config) {
	urls := params.DiscoveryV5Bootnodes
	switch {
	case ctx.GlobalIsSet(BootnodesFlag.Name) || ctx.GlobalIsSet(BootnodesV5Flag.Name):
		if ctx.GlobalIsSet(BootnodesV5Flag.Name) {
			urls = strings.Split(ctx.GlobalString(BootnodesV5Flag.Name), ",")
		} else {
			urls = strings.Split(ctx.GlobalString(BootnodesFlag.Name), ",")
		}
	case ctx.GlobalBool(RinkebyFlag.Name):
		urls = params.RinkebyBootnodes
	case cfg.BootstrapNodesV5 != nil:
		return // already set, don't apply defaults.
	}

	cfg.BootstrapNodesV5 = make([]*discv5.Node, 0, len(urls))
	for _, url := range urls {
		node, err := discv5.ParseNode(url)
		if err != nil {
			log.Error("Bootstrap URL invalid", "enode", url, "err", err)
			continue
		}
		cfg.BootstrapNodesV5 = append(cfg.BootstrapNodesV5, node)
	}
}

// setListenAddress creates a TCP listening address string from set command
// line flags.
func setListenAddress(ctx *cli.Context, cfg *p2p.Config) {
	if ctx.GlobalIsSet(ListenPortFlag.Name) {
		cfg.ListenAddr = fmt.Sprintf(":%d", ctx.GlobalInt(ListenPortFlag.Name))
	}
}

// setNAT creates a port mapper from command line flags.
func setNAT(ctx *cli.Context, cfg *p2p.Config) {
	if ctx.GlobalIsSet(NATFlag.Name) {
		natif, err := nat.Parse(ctx.GlobalString(NATFlag.Name))
		if err != nil {
			Fatalf("Option %s: %v", NATFlag.Name, err)
		}
		cfg.NAT = natif
	}
}

// splitAndTrim splits input separated by a comma
// and trims excessive white space from the substrings.
func splitAndTrim(input string) []string {
	result := strings.Split(input, ",")
	for i, r := range result {
		result[i] = strings.TrimSpace(r)
	}
	return result
}

// setHTTP creates the HTTP RPC listener interface string from the set
// command line flags, returning empty if the HTTP endpoint is disabled.
func setHTTP(ctx *cli.Context, cfg *node.Config) {
	if ctx.GlobalBool(RPCEnabledFlag.Name) && cfg.HTTPHost == "" {
		cfg.HTTPHost = "127.0.0.1"
		if ctx.GlobalIsSet(RPCListenAddrFlag.Name) {
			cfg.HTTPHost = ctx.GlobalString(RPCListenAddrFlag.Name)
		}
	}

	if ctx.GlobalIsSet(RPCPortFlag.Name) {
		cfg.HTTPPort = ctx.GlobalInt(RPCPortFlag.Name)
	}
	if ctx.GlobalIsSet(RPCCORSDomainFlag.Name) {
		cfg.HTTPCors = splitAndTrim(ctx.GlobalString(RPCCORSDomainFlag.Name))
	}
	if ctx.GlobalIsSet(RPCApiFlag.Name) {
		cfg.HTTPModules = splitAndTrim(ctx.GlobalString(RPCApiFlag.Name))
	}
	if ctx.GlobalIsSet(RPCVirtualHostsFlag.Name) {
		cfg.HTTPVirtualHosts = splitAndTrim(ctx.GlobalString(RPCVirtualHostsFlag.Name))
	}
}

// setWS creates the WebSocket RPC listener interface string from the set
// command line flags, returning empty if the HTTP endpoint is disabled.
func setWS(ctx *cli.Context, cfg *node.Config) {
	if ctx.GlobalBool(WSEnabledFlag.Name) && cfg.WSHost == "" {
		cfg.WSHost = "127.0.0.1"
		if ctx.GlobalIsSet(WSListenAddrFlag.Name) {
			cfg.WSHost = ctx.GlobalString(WSListenAddrFlag.Name)
		}
	}

	if ctx.GlobalIsSet(WSPortFlag.Name) {
		cfg.WSPort = ctx.GlobalInt(WSPortFlag.Name)
	}
	if ctx.GlobalIsSet(WSAllowedOriginsFlag.Name) {
		cfg.WSOrigins = splitAndTrim(ctx.GlobalString(WSAllowedOriginsFlag.Name))
	}
	if ctx.GlobalIsSet(WSApiFlag.Name) {
		cfg.WSModules = splitAndTrim(ctx.GlobalString(WSApiFlag.Name))
	}
}

// setIPC creates an IPC path configuration from the set command line flags,
// returning an empty string if IPC was explicitly disabled, or the set path.
func setIPC(ctx *cli.Context, cfg *node.Config) {
	checkExclusive(ctx, IPCDisabledFlag, IPCPathFlag)
	switch {
	case ctx.GlobalBool(IPCDisabledFlag.Name):
		cfg.IPCPath = ""
	case ctx.GlobalIsSet(IPCPathFlag.Name):
		cfg.IPCPath = ctx.GlobalString(IPCPathFlag.Name)
	}
}

// SetULC setup ULC config from file if given.
func SetULC(ctx *cli.Context, cfg *eth.Config) {
	// ULC config isn't loaded from global config and ULC config and ULC trusted nodes are not defined.
	if cfg.ULC == nil && !(ctx.GlobalIsSet(ULCModeConfigFlag.Name) || ctx.GlobalIsSet(ULCTrustedNodesFlag.Name)) {
		return
	}
	cfg.ULC = &eth.ULCConfig{}

	path := ctx.GlobalString(ULCModeConfigFlag.Name)
	if path != "" {
		cfgData, err := ioutil.ReadFile(path)
		if err != nil {
			Fatalf("Failed to unmarshal ULC configuration: %v", err)
		}

		err = json.Unmarshal(cfgData, &cfg.ULC)
		if err != nil {
			Fatalf("Failed to unmarshal ULC configuration: %s", err.Error())
		}
	}

	if trustedNodes := ctx.GlobalString(ULCTrustedNodesFlag.Name); trustedNodes != "" {
		cfg.ULC.TrustedServers = strings.Split(trustedNodes, ",")
	}

	if trustedFraction := ctx.GlobalInt(ULCMinTrustedFractionFlag.Name); trustedFraction > 0 {
		cfg.ULC.MinTrustedFraction = trustedFraction
	}
	if cfg.ULC.MinTrustedFraction <= 0 && cfg.ULC.MinTrustedFraction > 100 {
		log.Error("MinTrustedFraction is invalid", "MinTrustedFraction", cfg.ULC.MinTrustedFraction, "Changed to default", eth.DefaultUTCMinTrustedFraction)
		cfg.ULC.MinTrustedFraction = eth.DefaultUTCMinTrustedFraction
	}
}

// makeDatabaseHandles raises out the number of allowed file handles per process
// for Geth and returns half of the allowance to assign to the database.
func makeDatabaseHandles() int {
	limit, err := fdlimit.Current()
	if err != nil {
		Fatalf("Failed to retrieve file descriptor allowance: %v", err)
	}
	if limit < 2048 {
		if err := fdlimit.Raise(2048); err != nil {
			Fatalf("Failed to raise file descriptor allowance: %v", err)
		}
	}
	if limit > 2048 { // cap database file descriptors even if more is available
		limit = 2048
	}
	return limit / 2 // Leave half for networking and other stuff
}

// MakeAddress converts an account specified directly as a hex encoded string or
// a key index in the key store to an internal account representation.
func MakeAddress(ks *keystore.KeyStore, account string) (accounts.Account, error) {
	// If the specified account is a valid address, return it
	if common.IsHexAddress(account) {
		return accounts.Account{Address: common.HexToAddress(account)}, nil
	}
	// Otherwise try to interpret the account as a keystore index
	index, err := strconv.Atoi(account)
	if err != nil || index < 0 {
		return accounts.Account{}, fmt.Errorf("invalid account address or index %q", account)
	}
	log.Warn("-------------------------------------------------------------------")
	log.Warn("Referring to accounts by order in the keystore folder is dangerous!")
	log.Warn("This functionality is deprecated and will be removed in the future!")
	log.Warn("Please use explicit addresses! (can search via `geth account list`)")
	log.Warn("-------------------------------------------------------------------")

	accs := ks.Accounts()
	if len(accs) <= index {
		return accounts.Account{}, fmt.Errorf("index %d higher than number of accounts %d", index, len(accs))
	}
	return accs[index], nil
}

// setEtherbase retrieves the etherbase either from the directly specified
// command line flags or from the keystore if CLI indexed.
func setEtherbase(ctx *cli.Context, ks *keystore.KeyStore, cfg *eth.Config) {
	// Extract the current etherbase, new flag overriding legacy one
	var etherbase string
	if ctx.GlobalIsSet(MinerLegacyEtherbaseFlag.Name) {
		etherbase = ctx.GlobalString(MinerLegacyEtherbaseFlag.Name)
	}
	if ctx.GlobalIsSet(MinerEtherbaseFlag.Name) {
		etherbase = ctx.GlobalString(MinerEtherbaseFlag.Name)
	}
	// Convert the etherbase into an address and configure it
	if etherbase != "" {
		account, err := MakeAddress(ks, etherbase)
		if err != nil {
			Fatalf("Invalid miner etherbase: %v", err)
		}
		cfg.Etherbase = account.Address
	}
}

// MakePasswordList reads password lines from the file specified by the global --password flag.
func MakePasswordList(ctx *cli.Context) []string {
	path := ctx.GlobalString(PasswordFileFlag.Name)
	if path == "" {
		return nil
	}
	text, err := ioutil.ReadFile(path)
	if err != nil {
		Fatalf("Failed to read password file: %v", err)
	}
	lines := strings.Split(string(text), "\n")
	// Sanitise DOS line endings.
	for i := range lines {
		lines[i] = strings.TrimRight(lines[i], "\r")
	}
	return lines
}

func SetP2PConfig(ctx *cli.Context, cfg *p2p.Config) {
	setNodeKey(ctx, cfg)
	setNAT(ctx, cfg)
	setListenAddress(ctx, cfg)
	setBootstrapNodes(ctx, cfg)
	setBootstrapNodesV5(ctx, cfg)

	lightClient := ctx.GlobalString(SyncModeFlag.Name) == "light"
	lightServer := ctx.GlobalInt(LightServFlag.Name) != 0
	lightPeers := ctx.GlobalInt(LightPeersFlag.Name)

	if ctx.GlobalIsSet(MaxPeersFlag.Name) {
		cfg.MaxPeers = ctx.GlobalInt(MaxPeersFlag.Name)
		if lightServer && !ctx.GlobalIsSet(LightPeersFlag.Name) {
			cfg.MaxPeers += lightPeers
		}
	} else {
		if lightServer {
			cfg.MaxPeers += lightPeers
		}
		if lightClient && ctx.GlobalIsSet(LightPeersFlag.Name) && cfg.MaxPeers < lightPeers {
			cfg.MaxPeers = lightPeers
		}
	}
	if !(lightClient || lightServer) {
		lightPeers = 0
	}
	ethPeers := cfg.MaxPeers - lightPeers
	if lightClient {
		ethPeers = 0
	}
	log.Info("Maximum peer count", "ETH", ethPeers, "LES", lightPeers, "total", cfg.MaxPeers)

	if ctx.GlobalIsSet(MaxPendingPeersFlag.Name) {
		cfg.MaxPendingPeers = ctx.GlobalInt(MaxPendingPeersFlag.Name)
	}
	if ctx.GlobalIsSet(NoDiscoverFlag.Name) || lightClient {
		cfg.NoDiscovery = true
	}

	// if we're running a light client or server, force enable the v5 peer discovery
	// unless it is explicitly disabled with --nodiscover note that explicitly specifying
	// --v5disc overrides --nodiscover, in which case the later only disables v4 discovery
	forceV5Discovery := (lightClient || lightServer) && !ctx.GlobalBool(NoDiscoverFlag.Name)
	if ctx.GlobalIsSet(DiscoveryV5Flag.Name) {
		cfg.DiscoveryV5 = ctx.GlobalBool(DiscoveryV5Flag.Name)
	} else if forceV5Discovery {
		cfg.DiscoveryV5 = true
	}

	if netrestrict := ctx.GlobalString(NetrestrictFlag.Name); netrestrict != "" {
		list, err := netutil.ParseNetlist(netrestrict)
		if err != nil {
			Fatalf("Option %q: %v", NetrestrictFlag.Name, err)
		}
		cfg.NetRestrict = list
	}

	if ctx.GlobalBool(DeveloperFlag.Name) {
		// --dev mode can't use p2p networking.
		cfg.MaxPeers = 0
		cfg.ListenAddr = ":0"
		cfg.NoDiscovery = true
		cfg.DiscoveryV5 = false
	}
}

// SetNodeConfig applies node-related command line flags to the config.
func SetNodeConfig(ctx *cli.Context, cfg *node.Config) {
	SetP2PConfig(ctx, &cfg.P2P)
	setIPC(ctx, cfg)
	setHTTP(ctx, cfg)
	setWS(ctx, cfg)
	setNodeUserIdent(ctx, cfg)

	switch {
	case ctx.GlobalIsSet(DataDirFlag.Name):
		cfg.DataDir = ctx.GlobalString(DataDirFlag.Name)
	case ctx.GlobalBool(DeveloperFlag.Name):
		cfg.DataDir = "" // unless explicitly requested, use memory databases
	case ctx.GlobalBool(TestnetFlag.Name):
		cfg.DataDir = filepath.Join(node.DefaultDataDir(), "testnet")
	case ctx.GlobalBool(RinkebyFlag.Name):
		cfg.DataDir = filepath.Join(node.DefaultDataDir(), "rinkeby")
	}

	if ctx.GlobalIsSet(KeyStoreDirFlag.Name) {
		cfg.KeyStoreDir = ctx.GlobalString(KeyStoreDirFlag.Name)
	}
	if ctx.GlobalIsSet(LightKDFFlag.Name) {
		cfg.UseLightweightKDF = ctx.GlobalBool(LightKDFFlag.Name)
	}
	if ctx.GlobalIsSet(NoUSBFlag.Name) {
		cfg.NoUSB = ctx.GlobalBool(NoUSBFlag.Name)
	}
}

func setGPO(ctx *cli.Context, cfg *gasprice.Config) {
	if ctx.GlobalIsSet(GpoBlocksFlag.Name) {
		cfg.Blocks = ctx.GlobalInt(GpoBlocksFlag.Name)
	}
	if ctx.GlobalIsSet(GpoPercentileFlag.Name) {
		cfg.Percentile = ctx.GlobalInt(GpoPercentileFlag.Name)
	}
}

func setTxPool(ctx *cli.Context, cfg *core.TxPoolConfig) {
	if ctx.GlobalIsSet(TxPoolNoLocalsFlag.Name) {
		cfg.NoLocals = ctx.GlobalBool(TxPoolNoLocalsFlag.Name)
	}
	if ctx.GlobalIsSet(TxPoolJournalFlag.Name) {
		cfg.Journal = ctx.GlobalString(TxPoolJournalFlag.Name)
	}
	if ctx.GlobalIsSet(TxPoolRejournalFlag.Name) {
		cfg.Rejournal = ctx.GlobalDuration(TxPoolRejournalFlag.Name)
	}
	if ctx.GlobalIsSet(TxPoolPriceLimitFlag.Name) {
		cfg.PriceLimit = ctx.GlobalUint64(TxPoolPriceLimitFlag.Name)
	}
	if ctx.GlobalIsSet(TxPoolPriceBumpFlag.Name) {
		cfg.PriceBump = ctx.GlobalUint64(TxPoolPriceBumpFlag.Name)
	}
	if ctx.GlobalIsSet(TxPoolAccountSlotsFlag.Name) {
		cfg.AccountSlots = ctx.GlobalUint64(TxPoolAccountSlotsFlag.Name)
	}
	if ctx.GlobalIsSet(TxPoolGlobalSlotsFlag.Name) {
		cfg.GlobalSlots = ctx.GlobalUint64(TxPoolGlobalSlotsFlag.Name)
	}
	if ctx.GlobalIsSet(TxPoolAccountQueueFlag.Name) {
		cfg.AccountQueue = ctx.GlobalUint64(TxPoolAccountQueueFlag.Name)
	}
	if ctx.GlobalIsSet(TxPoolGlobalQueueFlag.Name) {
		cfg.GlobalQueue = ctx.GlobalUint64(TxPoolGlobalQueueFlag.Name)
	}
	if ctx.GlobalIsSet(TxPoolLifetimeFlag.Name) {
		cfg.Lifetime = ctx.GlobalDuration(TxPoolLifetimeFlag.Name)
	}
}

func setEthash(ctx *cli.Context, cfg *eth.Config) {
	if ctx.GlobalIsSet(EthashCacheDirFlag.Name) {
		cfg.Ethash.CacheDir = ctx.GlobalString(EthashCacheDirFlag.Name)
	}
	if ctx.GlobalIsSet(EthashDatasetDirFlag.Name) {
		cfg.Ethash.DatasetDir = ctx.GlobalString(EthashDatasetDirFlag.Name)
	}
	if ctx.GlobalIsSet(EthashCachesInMemoryFlag.Name) {
		cfg.Ethash.CachesInMem = ctx.GlobalInt(EthashCachesInMemoryFlag.Name)
	}
	if ctx.GlobalIsSet(EthashCachesOnDiskFlag.Name) {
		cfg.Ethash.CachesOnDisk = ctx.GlobalInt(EthashCachesOnDiskFlag.Name)
	}
	if ctx.GlobalIsSet(EthashDatasetsInMemoryFlag.Name) {
		cfg.Ethash.DatasetsInMem = ctx.GlobalInt(EthashDatasetsInMemoryFlag.Name)
	}
	if ctx.GlobalIsSet(EthashDatasetsOnDiskFlag.Name) {
		cfg.Ethash.DatasetsOnDisk = ctx.GlobalInt(EthashDatasetsOnDiskFlag.Name)
	}
}

// checkExclusive verifies that only a single instance of the provided flags was
// set by the user. Each flag might optionally be followed by a string type to
// specialize it further.
func checkExclusive(ctx *cli.Context, args ...interface{}) {
	set := make([]string, 0, 1)
	for i := 0; i < len(args); i++ {
		// Make sure the next argument is a flag and skip if not set
		flag, ok := args[i].(cli.Flag)
		if !ok {
			panic(fmt.Sprintf("invalid argument, not cli.Flag type: %T", args[i]))
		}
		// Check if next arg extends current and expand its name if so
		name := flag.GetName()

		if i+1 < len(args) {
			switch option := args[i+1].(type) {
			case string:
				// Extended flag, expand the name and shift the arguments
				if ctx.GlobalString(flag.GetName()) == option {
					name += "=" + option
				}
				i++

			case cli.Flag:
			default:
				panic(fmt.Sprintf("invalid argument, not cli.Flag or string extension: %T", args[i+1]))
			}
		}
		// Mark the flag if it's set
		if ctx.GlobalIsSet(flag.GetName()) {
			set = append(set, "--"+name)
		}
	}
	if len(set) > 1 {
		Fatalf("Flags %v can't be used at the same time", strings.Join(set, ", "))
	}
}

// SetShhConfig applies shh-related command line flags to the config.
func SetShhConfig(ctx *cli.Context, stack *node.Node, cfg *whisper.Config) {
	if ctx.GlobalIsSet(WhisperMaxMessageSizeFlag.Name) {
		cfg.MaxMessageSize = uint32(ctx.GlobalUint(WhisperMaxMessageSizeFlag.Name))
	}
	if ctx.GlobalIsSet(WhisperMinPOWFlag.Name) {
		cfg.MinimumAcceptedPOW = ctx.GlobalFloat64(WhisperMinPOWFlag.Name)
	}
}

// SetEthConfig applies eth-related command line flags to the config.
func SetEthConfig(ctx *cli.Context, stack *node.Node, cfg *eth.Config) {
	// Avoid conflicting network flags
	checkExclusive(ctx, DeveloperFlag, TestnetFlag, RinkebyFlag)
	checkExclusive(ctx, LightServFlag, SyncModeFlag, "light")

	ks := stack.AccountManager().Backends(keystore.KeyStoreType)[0].(*keystore.KeyStore)
	setEtherbase(ctx, ks, cfg)
	setGPO(ctx, &cfg.GPO)
	setTxPool(ctx, &cfg.TxPool)
	setEthash(ctx, cfg)

	if ctx.GlobalIsSet(SyncModeFlag.Name) {
		cfg.SyncMode = *GlobalTextMarshaler(ctx, SyncModeFlag.Name).(*downloader.SyncMode)
	}
	if ctx.GlobalIsSet(LightServFlag.Name) {
		cfg.LightServ = ctx.GlobalInt(LightServFlag.Name)
	}
	if ctx.GlobalIsSet(LightPeersFlag.Name) {
		cfg.LightPeers = ctx.GlobalInt(LightPeersFlag.Name)
	}
	if ctx.GlobalIsSet(OnlyAnnounceModeFlag.Name) {
		cfg.OnlyAnnounce = ctx.GlobalBool(OnlyAnnounceModeFlag.Name)
	}
	if ctx.GlobalIsSet(NetworkIdFlag.Name) {
		cfg.NetworkId = ctx.GlobalUint64(NetworkIdFlag.Name)
	}

	if ctx.GlobalIsSet(CacheFlag.Name) || ctx.GlobalIsSet(CacheDatabaseFlag.Name) {
		cfg.DatabaseCache = ctx.GlobalInt(CacheFlag.Name) * ctx.GlobalInt(CacheDatabaseFlag.Name) / 100
	}
	cfg.DatabaseHandles = makeDatabaseHandles()

	if gcmode := ctx.GlobalString(GCModeFlag.Name); gcmode != "full" && gcmode != "archive" {
		Fatalf("--%s must be either 'full' or 'archive'", GCModeFlag.Name)
	}
	cfg.NoPruning = ctx.GlobalString(GCModeFlag.Name) == "archive"

	if ctx.GlobalIsSet(CacheFlag.Name) || ctx.GlobalIsSet(CacheGCFlag.Name) {
		cfg.TrieCache = ctx.GlobalInt(CacheFlag.Name) * ctx.GlobalInt(CacheGCFlag.Name) / 100
	}
	if ctx.GlobalIsSet(MinerLegacyThreadsFlag.Name) {
		cfg.MinerThreads = ctx.GlobalInt(MinerLegacyThreadsFlag.Name)
	}
	if ctx.GlobalIsSet(MinerThreadsFlag.Name) {
		cfg.MinerThreads = ctx.GlobalInt(MinerThreadsFlag.Name)
	}
	if ctx.GlobalIsSet(MinerNotifyFlag.Name) {
		cfg.MinerNotify = strings.Split(ctx.GlobalString(MinerNotifyFlag.Name), ",")
	}
	if ctx.GlobalIsSet(DocRootFlag.Name) {
		cfg.DocRoot = ctx.GlobalString(DocRootFlag.Name)
	}
	if ctx.GlobalIsSet(MinerLegacyExtraDataFlag.Name) {
		cfg.ExtraData = []byte(ctx.GlobalString(MinerLegacyExtraDataFlag.Name))
	}
	if ctx.GlobalIsSet(MinerExtraDataFlag.Name) {
		cfg.ExtraData = []byte(ctx.GlobalString(MinerExtraDataFlag.Name))
	}
	if ctx.GlobalIsSet(MinerLegacyGasPriceFlag.Name) {
		cfg.GasPrice = GlobalBig(ctx, MinerLegacyGasPriceFlag.Name)
	}
	if ctx.GlobalIsSet(MinerGasPriceFlag.Name) {
		cfg.GasPrice = GlobalBig(ctx, MinerGasPriceFlag.Name)
	}
	if ctx.GlobalIsSet(VMEnableDebugFlag.Name) {
		// TODO(fjl): force-enable this in --dev mode
		cfg.EnablePreimageRecording = ctx.GlobalBool(VMEnableDebugFlag.Name)
	}

	// Override any default configs for hard coded networks.
	switch {
	case ctx.GlobalBool(TestnetFlag.Name):
		if !ctx.GlobalIsSet(NetworkIdFlag.Name) {
			cfg.NetworkId = 3
		}
		cfg.Genesis = core.DefaultTestnetGenesisBlock()
	case ctx.GlobalBool(RinkebyFlag.Name):
		if !ctx.GlobalIsSet(NetworkIdFlag.Name) {
			cfg.NetworkId = 4
		}
		cfg.Genesis = core.DefaultRinkebyGenesisBlock()
	case ctx.GlobalBool(DeveloperFlag.Name):
		if !ctx.GlobalIsSet(NetworkIdFlag.Name) {
			cfg.NetworkId = 1337
		}
		// Create new developer account or reuse existing one
		var (
			developer accounts.Account
			err       error
		)
		if accs := ks.Accounts(); len(accs) > 0 {
			developer = ks.Accounts()[0]
		} else {
			developer, err = ks.NewAccount("")
			if err != nil {
				Fatalf("Failed to create developer account: %v", err)
			}
		}
		if err := ks.Unlock(developer, ""); err != nil {
			Fatalf("Failed to unlock developer account: %v", err)
		}
		log.Info("Using developer account", "address", developer.Address)

		cfg.Genesis = core.DeveloperGenesisBlock(uint64(ctx.GlobalInt(DeveloperPeriodFlag.Name)), developer.Address)
		if !ctx.GlobalIsSet(MinerGasPriceFlag.Name) && !ctx.GlobalIsSet(MinerLegacyGasPriceFlag.Name) {
			cfg.GasPrice = big.NewInt(1)
		}
	}
	// TODO(fjl): move trie cache generations into config
	if gen := ctx.GlobalInt(TrieCacheGenFlag.Name); gen > 0 {
		state.MaxTrieCacheGen = uint16(gen)
	}
}

// SetDashboardConfig applies dashboard related command line flags to the config.
func SetDashboardConfig(ctx *cli.Context, cfg *dashboard.Config) {
	cfg.Host = ctx.GlobalString(DashboardAddrFlag.Name)
	cfg.Port = ctx.GlobalInt(DashboardPortFlag.Name)
	cfg.Refresh = ctx.GlobalDuration(DashboardRefreshFlag.Name)
}

// RegisterEthService adds an Ethereum client to the stack.
func RegisterEthService(stack *node.Node, cfg *eth.Config) {
	var err error
	if cfg.SyncMode == downloader.LightSync {
		err = stack.Register(func(ctx *node.ServiceContext) (node.Service, error) {
			return les.New(ctx, cfg)
		})
	} else {
		err = stack.Register(func(ctx *node.ServiceContext) (node.Service, error) {
			fullNode, err := eth.New(ctx, cfg)
			if fullNode != nil && cfg.LightServ > 0 {
				ls, _ := les.NewLesServer(fullNode, cfg)
				fullNode.AddLesServer(ls)
			}
			return fullNode, err
		})
	}
	if err != nil {
		Fatalf("Failed to register the Ethereum service: %v", err)
	}
}

// RegisterDashboardService adds a dashboard to the stack.
func RegisterDashboardService(stack *node.Node, cfg *dashboard.Config, commit string) {
	stack.Register(func(ctx *node.ServiceContext) (node.Service, error) {
		return dashboard.New(cfg, commit, ctx.ResolvePath("logs")), nil
	})
}

// RegisterShhService configures Whisper and adds it to the given node.
func RegisterShhService(stack *node.Node, cfg *whisper.Config) {
	if err := stack.Register(func(n *node.ServiceContext) (node.Service, error) {
		return whisper.New(cfg), nil
	}); err != nil {
		Fatalf("Failed to register the Whisper service: %v", err)
	}
}

// RegisterEthStatsService configures the Ethereum Stats daemon and adds it to
// the given node.
func RegisterEthStatsService(stack *node.Node, url string) {
	if err := stack.Register(func(ctx *node.ServiceContext) (node.Service, error) {
		// Retrieve both eth and les services
		var ethServ *eth.Ethereum
		ctx.Service(&ethServ)

		var lesServ *les.LightEthereum
		ctx.Service(&lesServ)

		return ethstats.New(url, ethServ, lesServ)
	}); err != nil {
		Fatalf("Failed to register the Ethereum Stats service: %v", err)
	}
}

// SetupNetwork configures the system for either the main net or some test network.
func SetupNetwork(ctx *cli.Context) {
	// TODO(fjl): move target gas limit into config
	params.TargetGasLimit = ctx.GlobalUint64(MinerLegacyGasTargetFlag.Name)
	if ctx.GlobalIsSet(MinerGasTargetFlag.Name) {
		params.TargetGasLimit = ctx.GlobalUint64(MinerGasTargetFlag.Name)
	}
}

func SetupMetrics(ctx *cli.Context) {
	if metrics.Enabled {
		log.Info("Enabling metrics collection")
		var (
			enableExport = ctx.GlobalBool(MetricsEnableInfluxDBFlag.Name)
			endpoint     = ctx.GlobalString(MetricsInfluxDBEndpointFlag.Name)
			database     = ctx.GlobalString(MetricsInfluxDBDatabaseFlag.Name)
			username     = ctx.GlobalString(MetricsInfluxDBUsernameFlag.Name)
			password     = ctx.GlobalString(MetricsInfluxDBPasswordFlag.Name)
			hosttag      = ctx.GlobalString(MetricsInfluxDBHostTagFlag.Name)
		)

		if enableExport {
			log.Info("Enabling metrics export to InfluxDB")
			go influxdb.InfluxDBWithTags(metrics.DefaultRegistry, 10*time.Second, endpoint, database, username, password, "geth.", map[string]string{
				"host": hosttag,
			})
		}
	}
}

// MakeChainDatabase open an LevelDB using the flags passed to the client and will hard crash if it fails.
func MakeChainDatabase(ctx *cli.Context, stack *node.Node) ethdb.Database {
	var (
		cache   = ctx.GlobalInt(CacheFlag.Name) * ctx.GlobalInt(CacheDatabaseFlag.Name) / 100
		handles = makeDatabaseHandles()
	)
	name := "chaindata"
	if ctx.GlobalString(SyncModeFlag.Name) == "light" {
		name = "lightchaindata"
	}
	chainDb, err := stack.OpenDatabase(name, cache, handles)
	if err != nil {
		Fatalf("Could not open database: %v", err)
	}
	return chainDb
}

func MakeGenesis(ctx *cli.Context) *core.Genesis {
	var genesis *core.Genesis
	switch {
	case ctx.GlobalBool(TestnetFlag.Name):
		genesis = core.DefaultTestnetGenesisBlock()
	case ctx.GlobalBool(RinkebyFlag.Name):
		genesis = core.DefaultRinkebyGenesisBlock()
	case ctx.GlobalBool(DeveloperFlag.Name):
		Fatalf("Developer chains are ephemeral")
	}
	return genesis
}

// MakeChain creates a chain manager from set command line flags.
func MakeChain(ctx *cli.Context, stack *node.Node) (chain *core.BlockChain, chainDb ethdb.Database) {
	var err error
	chainDb = MakeChainDatabase(ctx, stack)

	config, _, err := core.SetupGenesisBlock(chainDb, MakeGenesis(ctx))
	if err != nil {
		Fatalf("%v", err)
	}
	var engine consensus.Engine
	if config.Clique != nil {
		engine = clique.New(config.Clique, chainDb)
	} else {
		engine = ethash.NewFaker()
		if !ctx.GlobalBool(FakePoWFlag.Name) {
			engine = ethash.New(ethash.Config{
				CacheDir:       stack.ResolvePath(eth.DefaultConfig.Ethash.CacheDir),
				CachesInMem:    eth.DefaultConfig.Ethash.CachesInMem,
				CachesOnDisk:   eth.DefaultConfig.Ethash.CachesOnDisk,
				DatasetDir:     stack.ResolvePath(eth.DefaultConfig.Ethash.DatasetDir),
				DatasetsInMem:  eth.DefaultConfig.Ethash.DatasetsInMem,
				DatasetsOnDisk: eth.DefaultConfig.Ethash.DatasetsOnDisk,
			}, nil)
		}
	}
	if gcmode := ctx.GlobalString(GCModeFlag.Name); gcmode != "full" && gcmode != "archive" {
		Fatalf("--%s must be either 'full' or 'archive'", GCModeFlag.Name)
	}
	cache := &core.CacheConfig{
		Disabled:      ctx.GlobalString(GCModeFlag.Name) == "archive",
		TrieNodeLimit: eth.DefaultConfig.TrieCache,
		TrieTimeLimit: eth.DefaultConfig.TrieTimeout,
	}
	if ctx.GlobalIsSet(CacheFlag.Name) || ctx.GlobalIsSet(CacheGCFlag.Name) {
		cache.TrieNodeLimit = ctx.GlobalInt(CacheFlag.Name) * ctx.GlobalInt(CacheGCFlag.Name) / 100
	}
	vmcfg := vm.Config{EnablePreimageRecording: ctx.GlobalBool(VMEnableDebugFlag.Name)}
	chain, err = core.NewBlockChain(chainDb, cache, config, engine, vmcfg)
	if err != nil {
		Fatalf("Can't create BlockChain: %v", err)
	}
	return chain, chainDb
}

// MakeConsolePreloads retrieves the absolute paths for the console JavaScript
// scripts to preload before starting.
func MakeConsolePreloads(ctx *cli.Context) []string {
	// Skip preloading if there's nothing to preload
	if ctx.GlobalString(PreloadJSFlag.Name) == "" {
		return nil
	}
	// Otherwise resolve absolute paths and return them
	preloads := []string{}

	assets := ctx.GlobalString(JSpathFlag.Name)
	for _, file := range strings.Split(ctx.GlobalString(PreloadJSFlag.Name), ",") {
		preloads = append(preloads, common.AbsolutePath(assets, strings.TrimSpace(file)))
	}
	return preloads
}

// MigrateFlags sets the global flag from a local flag when it's set.
// This is a temporary function used for migrating old command/flags to the
// new format.
//
// e.g. geth account new --keystore /tmp/mykeystore --lightkdf
//
// is equivalent after calling this method with:
//
// geth --keystore /tmp/mykeystore --lightkdf account new
//
// This allows the use of the existing configuration functionality.
// When all flags are migrated this function can be removed and the existing
// configuration functionality must be changed that is uses local flags
func MigrateFlags(action func(ctx *cli.Context) error) func(*cli.Context) error {
	return func(ctx *cli.Context) error {
		for _, name := range ctx.FlagNames() {
			if ctx.IsSet(name) {
				ctx.GlobalSet(name, ctx.String(name))
			}
		}
		return action(ctx)
	}
}<|MERGE_RESOLUTION|>--- conflicted
+++ resolved
@@ -158,15 +158,6 @@
 		Usage: "Document Root for HTTPClient file scheme",
 		Value: DirectoryString{homeDir()},
 	}
-<<<<<<< HEAD
-	FastSyncFlag = cli.BoolFlag{
-		Name:  "fast",
-		Usage: "Enable fast syncing through state downloads (replaced by --syncmode)",
-	}
-	LightModeFlag = cli.BoolFlag{
-		Name:  "light",
-		Usage: "Enable light client mode(LES) (replaced by --syncmode)",
-	}
 	ULCModeConfigFlag = cli.StringFlag{
 		Name:  "les.ulcconfig",
 		Usage: "Config file to use for ULC mode",
@@ -185,8 +176,6 @@
 		Usage: "List of trusted nodes",
 	}
 
-=======
->>>>>>> 040aa2bb
 	defaultSyncMode = eth.DefaultConfig.SyncMode
 	SyncModeFlag    = TextMarshalerFlag{
 		Name:  "syncmode",
