--- conflicted
+++ resolved
@@ -51,16 +51,9 @@
 func TestGetBlockHeadersLes2(t *testing.T) { testGetBlockHeaders(t, 2) }
 
 func testGetBlockHeaders(t *testing.T, protocol int) {
-<<<<<<< HEAD
-	pm := newTestProtocolManagerMust(t, false, downloader.MaxHashFetch+15, nil, nil, nil, ethdb.NewMemDatabase(), nil)
-	bc := pm.blockchain.(*core.BlockChain)
-	peer, _ := newTestPeer(t, "peer", protocol, pm, true)
-	defer peer.close()
-=======
 	server, tearDown := newServerEnv(t, downloader.MaxHashFetch+15, protocol, nil)
 	defer tearDown()
 	bc := server.pm.blockchain.(*core.BlockChain)
->>>>>>> 63352bf4
 
 	// Create a "random" unknown hash for testing
 	var unknown common.Hash
@@ -186,17 +179,9 @@
 func TestGetBlockBodiesLes2(t *testing.T) { testGetBlockBodies(t, 2) }
 
 func testGetBlockBodies(t *testing.T, protocol int) {
-<<<<<<< HEAD
-	db := ethdb.NewMemDatabase()
-	pm := newTestProtocolManagerMust(t, false, downloader.MaxBlockFetch+15, nil, nil, nil, db, nil)
-	bc := pm.blockchain.(*core.BlockChain)
-	peer, _ := newTestPeer(t, "peer", protocol, pm, true)
-	defer peer.close()
-=======
 	server, tearDown := newServerEnv(t, downloader.MaxBlockFetch+15, protocol, nil)
 	defer tearDown()
 	bc := server.pm.blockchain.(*core.BlockChain)
->>>>>>> 63352bf4
 
 	// Create a batch of tests for various scenarios
 	limit := MaxBodyFetch
@@ -270,17 +255,9 @@
 
 func testGetCode(t *testing.T, protocol int) {
 	// Assemble the test environment
-<<<<<<< HEAD
-	db := ethdb.NewMemDatabase()
-	pm := newTestProtocolManagerMust(t, false, 4, testChainGen, nil, nil, db, nil)
-	bc := pm.blockchain.(*core.BlockChain)
-	peer, _ := newTestPeer(t, "peer", protocol, pm, true)
-	defer peer.close()
-=======
 	server, tearDown := newServerEnv(t, 4, protocol, nil)
 	defer tearDown()
 	bc := server.pm.blockchain.(*core.BlockChain)
->>>>>>> 63352bf4
 
 	var codereqs []*CodeReq
 	var codes [][]byte
@@ -310,17 +287,9 @@
 
 func testGetReceipt(t *testing.T, protocol int) {
 	// Assemble the test environment
-<<<<<<< HEAD
-	db := ethdb.NewMemDatabase()
-	pm := newTestProtocolManagerMust(t, false, 4, testChainGen, nil, nil, db, nil)
-	bc := pm.blockchain.(*core.BlockChain)
-	peer, _ := newTestPeer(t, "peer", protocol, pm, true)
-	defer peer.close()
-=======
 	server, tearDown := newServerEnv(t, 4, protocol, nil)
 	defer tearDown()
 	bc := server.pm.blockchain.(*core.BlockChain)
->>>>>>> 63352bf4
 
 	// Collect the hashes to request, and the response to expect
 	hashes, receipts := []common.Hash{}, []types.Receipts{}
@@ -344,17 +313,9 @@
 
 func testGetProofs(t *testing.T, protocol int) {
 	// Assemble the test environment
-<<<<<<< HEAD
-	db := ethdb.NewMemDatabase()
-	pm := newTestProtocolManagerMust(t, false, 4, testChainGen, nil, nil, db, nil)
-	bc := pm.blockchain.(*core.BlockChain)
-	peer, _ := newTestPeer(t, "peer", protocol, pm, true)
-	defer peer.close()
-=======
 	server, tearDown := newServerEnv(t, 4, protocol, nil)
 	defer tearDown()
 	bc := server.pm.blockchain.(*core.BlockChain)
->>>>>>> 63352bf4
 
 	var (
 		proofreqs []ProofReq
@@ -412,18 +373,6 @@
 	if protocol == 2 {
 		frequency = config.PairChtSize
 	}
-<<<<<<< HEAD
-	// Assemble the test environment
-	db := ethdb.NewMemDatabase()
-	pm := newTestProtocolManagerMust(t, false, int(frequency)+light.HelperTrieProcessConfirmations, testChainGen, nil, nil, db, nil)
-	bc := pm.blockchain.(*core.BlockChain)
-	peer, _ := newTestPeer(t, "peer", protocol, pm, true)
-	defer peer.close()
-
-	// Wait a while for the CHT indexer to process the new headers
-	time.Sleep(100 * time.Millisecond * time.Duration(frequency/light.CHTFrequencyServer)) // Chain indexer throttling
-	time.Sleep(1000 * time.Millisecond)                                                    // CI tester slack
-=======
 
 	waitIndexers := func(cIndexer, bIndexer, btIndexer *core.ChainIndexer) {
 		expectSections := frequency / config.ChtSize
@@ -439,7 +388,6 @@
 	server, tearDown := newServerEnv(t, int(frequency+config.ChtConfirms), protocol, waitIndexers)
 	defer tearDown()
 	bc := server.pm.blockchain.(*core.BlockChain)
->>>>>>> 63352bf4
 
 	// Assemble the proofs from the different protocols
 	header := bc.GetHeaderByNumber(frequency - 1)
@@ -498,18 +446,6 @@
 
 // Tests that bloombits proofs can be correctly retrieved.
 func TestGetBloombitsProofs(t *testing.T) {
-<<<<<<< HEAD
-	// Assemble the test environment
-	db := ethdb.NewMemDatabase()
-	pm := newTestProtocolManagerMust(t, false, light.BloomTrieFrequency+256, testChainGen, nil, nil, db, nil)
-	bc := pm.blockchain.(*core.BlockChain)
-	peer, _ := newTestPeer(t, "peer", 2, pm, true)
-	defer peer.close()
-
-	// Wait a while for the bloombits indexer to process the new headers
-	time.Sleep(100 * time.Millisecond * time.Duration(light.BloomTrieFrequency/4096)) // Chain indexer throttling
-	time.Sleep(250 * time.Millisecond)                                                // CI tester slack
-=======
 	config := light.TestServerIndexerConfig
 
 	waitIndexers := func(cIndexer, bIndexer, btIndexer *core.ChainIndexer) {
@@ -526,7 +462,6 @@
 	server, tearDown := newServerEnv(t, int(config.BloomTrieSize+config.BloomTrieConfirms), 2, waitIndexers)
 	defer tearDown()
 	bc := server.pm.blockchain.(*core.BlockChain)
->>>>>>> 63352bf4
 
 	// Request and verify each bit of the bloom bits proofs
 	for bit := 0; bit < 2048; bit++ {
