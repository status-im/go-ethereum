// Copyright 2016 The go-ethereum Authors
// This file is part of the go-ethereum library.
//
// The go-ethereum library is free software: you can redistribute it and/or modify
// it under the terms of the GNU Lesser General Public License as published by
// the Free Software Foundation, either version 3 of the License, or
// (at your option) any later version.
//
// The go-ethereum library is distributed in the hope that it will be useful,
// but WITHOUT ANY WARRANTY; without even the implied warranty of
// MERCHANTABILITY or FITNESS FOR A PARTICULAR PURPOSE. See the
// GNU Lesser General Public License for more details.
//
// You should have received a copy of the GNU Lesser General Public License
// along with the go-ethereum library. If not, see <http://www.gnu.org/licenses/>.

// Package les implements the Light Ethereum Subprotocol.
package les

import (
	"fmt"
	"sync"
	"time"

	"github.com/ethereum/go-ethereum/accounts"
	"github.com/ethereum/go-ethereum/common"
	"github.com/ethereum/go-ethereum/common/hexutil"
	"github.com/ethereum/go-ethereum/consensus"
	"github.com/ethereum/go-ethereum/core"
	"github.com/ethereum/go-ethereum/core/bloombits"
	"github.com/ethereum/go-ethereum/core/rawdb"
	"github.com/ethereum/go-ethereum/core/types"
	"github.com/ethereum/go-ethereum/eth"
	"github.com/ethereum/go-ethereum/eth/downloader"
	"github.com/ethereum/go-ethereum/eth/filters"
	"github.com/ethereum/go-ethereum/eth/gasprice"
	"github.com/ethereum/go-ethereum/ethdb"
	"github.com/ethereum/go-ethereum/event"
	"github.com/ethereum/go-ethereum/internal/ethapi"
	"github.com/ethereum/go-ethereum/light"
	"github.com/ethereum/go-ethereum/log"
	"github.com/ethereum/go-ethereum/node"
	"github.com/ethereum/go-ethereum/p2p"
	"github.com/ethereum/go-ethereum/p2p/discv5"
	"github.com/ethereum/go-ethereum/params"
	rpc "github.com/ethereum/go-ethereum/rpc"
)

type LightEthereum struct {
	config *eth.Config

	odr         *LesOdr
	relay       *LesTxRelay
	chainConfig *params.ChainConfig
	// Channel for shutting down the service
	shutdownChan chan bool
	// Handlers
	peers           *peerSet
	txPool          *light.TxPool
	blockchain      *light.LightChain
	protocolManager *ProtocolManager
	serverPool      *serverPool
	reqDist         *requestDistributor
	retriever       *retrieveManager
	// DB interfaces
	chainDb ethdb.Database // Block chain database

	bloomRequests                              chan chan *bloombits.Retrieval // Channel receiving bloom data retrieval requests
	bloomIndexer, chtIndexer, bloomTrieIndexer *core.ChainIndexer

	ApiBackend *LesApiBackend

	eventMux       *event.TypeMux
	engine         consensus.Engine
	accountManager *accounts.Manager

	networkId     uint64
	netRPCService *ethapi.PublicNetAPI

	wg sync.WaitGroup
}

func New(ctx *node.ServiceContext, config *eth.Config) (*LightEthereum, error) {
	chainDb, err := eth.CreateDB(ctx, config, "lightchaindata")
	if err != nil {
		return nil, err
	}
	chainConfig, genesisHash, genesisErr := core.SetupGenesisBlock(chainDb, config.Genesis)
	if _, isCompat := genesisErr.(*params.ConfigCompatError); genesisErr != nil && !isCompat {
		return nil, genesisErr
	}
	log.Info("Initialised chain configuration", "config", chainConfig)

	peers := newPeerSet()
	quitSync := make(chan struct{})

	leth := &LightEthereum{
		config:           config,
		chainConfig:      chainConfig,
		chainDb:          chainDb,
		eventMux:         ctx.EventMux,
		peers:            peers,
		reqDist:          newRequestDistributor(peers, quitSync),
		accountManager:   ctx.AccountManager,
		engine:           eth.CreateConsensusEngine(ctx, &config.Ethash, chainConfig, chainDb),
		shutdownChan:     make(chan bool),
		networkId:        config.NetworkId,
		bloomRequests:    make(chan chan *bloombits.Retrieval),
		bloomIndexer:     eth.NewBloomIndexer(chainDb, light.BloomTrieFrequency),
		chtIndexer:       light.NewChtIndexer(chainDb, true),
		bloomTrieIndexer: light.NewBloomTrieIndexer(chainDb, true),
	}

	var trustedNodes []string
	if leth.config.ULC != nil {
		trustedNodes = leth.config.ULC.TrustedServers
	}
	leth.relay = NewLesTxRelay(peers, leth.reqDist)
	leth.serverPool = newServerPool(chainDb, quitSync, &leth.wg, trustedNodes)
	leth.retriever = newRetrieveManager(peers, leth.reqDist, leth.serverPool)
	leth.odr = NewLesOdr(chainDb, leth.chtIndexer, leth.bloomTrieIndexer, leth.bloomIndexer, leth.retriever)
	if leth.blockchain, err = light.NewLightChain(leth.odr, leth.chainConfig, leth.engine); err != nil {
		return nil, err
	}
	leth.bloomIndexer.Start(leth.blockchain)
	// Rewind the chain in case of an incompatible config upgrade.
	if compat, ok := genesisErr.(*params.ConfigCompatError); ok {
		log.Warn("Rewinding chain to upgrade configuration", "err", compat)
		leth.blockchain.SetHead(compat.RewindTo)
		rawdb.WriteChainConfig(chainDb, genesisHash, chainConfig)
	}

	leth.txPool = light.NewTxPool(leth.chainConfig, leth.blockchain, leth.relay)
<<<<<<< HEAD

	if leth.protocolManager, err = NewProtocolManager(
		leth.chainConfig,
		true,
		ClientProtocolVersions,
		config.NetworkId,
		leth.eventMux,
		leth.engine,
		leth.peers,
		leth.blockchain,
		nil,
		chainDb,
		leth.odr,
		leth.relay,
		quitSync,
		&leth.wg,
		config.ULC); err != nil {
=======
	if leth.protocolManager, err = NewProtocolManager(leth.chainConfig, true, ClientProtocolVersions, config.NetworkId, leth.eventMux, leth.engine, leth.peers, leth.blockchain, nil, chainDb, leth.odr, leth.relay, leth.serverPool, quitSync, &leth.wg); err != nil {
>>>>>>> ec192f18
		return nil, err
	}

	if leth.protocolManager.isULCEnabled() {
		leth.blockchain.DisableCheckFreq()
	}
	leth.ApiBackend = &LesApiBackend{leth, nil}

	gpoParams := config.GPO
	if gpoParams.Default == nil {
		gpoParams.Default = config.GasPrice
	}
	leth.ApiBackend.gpo = gasprice.NewOracle(leth.ApiBackend, gpoParams)
	return leth, nil
}

func lesTopic(genesisHash common.Hash, protocolVersion uint) discv5.Topic {
	var name string
	switch protocolVersion {
	case lpv1:
		name = "LES"
	case lpv2:
		name = "LES2"
	default:
		panic(nil)
	}
	return discv5.Topic(name + "@" + common.Bytes2Hex(genesisHash.Bytes()[0:8]))
}

type LightDummyAPI struct{}

// Etherbase is the address that mining rewards will be send to
func (s *LightDummyAPI) Etherbase() (common.Address, error) {
	return common.Address{}, fmt.Errorf("not supported")
}

// Coinbase is the address that mining rewards will be send to (alias for Etherbase)
func (s *LightDummyAPI) Coinbase() (common.Address, error) {
	return common.Address{}, fmt.Errorf("not supported")
}

// Hashrate returns the POW hashrate
func (s *LightDummyAPI) Hashrate() hexutil.Uint {
	return 0
}

// Mining returns an indication if this node is currently mining.
func (s *LightDummyAPI) Mining() bool {
	return false
}

// APIs returns the collection of RPC services the ethereum package offers.
// NOTE, some of these services probably need to be moved to somewhere else.
func (s *LightEthereum) APIs() []rpc.API {
	return append(ethapi.GetAPIs(s.ApiBackend), []rpc.API{
		{
			Namespace: "eth",
			Version:   "1.0",
			Service:   &LightDummyAPI{},
			Public:    true,
		}, {
			Namespace: "eth",
			Version:   "1.0",
			Service:   downloader.NewPublicDownloaderAPI(s.protocolManager.downloader, s.eventMux),
			Public:    true,
		}, {
			Namespace: "eth",
			Version:   "1.0",
			Service:   filters.NewPublicFilterAPI(s.ApiBackend, true),
			Public:    true,
		}, {
			Namespace: "net",
			Version:   "1.0",
			Service:   s.netRPCService,
			Public:    true,
		},
	}...)
}

func (s *LightEthereum) ResetWithGenesisBlock(gb *types.Block) {
	s.blockchain.ResetWithGenesisBlock(gb)
}

func (s *LightEthereum) BlockChain() *light.LightChain      { return s.blockchain }
func (s *LightEthereum) TxPool() *light.TxPool              { return s.txPool }
func (s *LightEthereum) Engine() consensus.Engine           { return s.engine }
func (s *LightEthereum) LesVersion() int                    { return int(s.protocolManager.SubProtocols[0].Version) }
func (s *LightEthereum) Downloader() *downloader.Downloader { return s.protocolManager.downloader }
func (s *LightEthereum) EventMux() *event.TypeMux           { return s.eventMux }

// Protocols implements node.Service, returning all the currently configured
// network protocols to start.
func (s *LightEthereum) Protocols() []p2p.Protocol {
	return s.protocolManager.SubProtocols
}

// Start implements node.Service, starting all internal goroutines needed by the
// Ethereum protocol implementation.
func (s *LightEthereum) Start(srvr *p2p.Server) error {
	s.startBloomHandlers()
	log.Warn("Light client mode is an experimental feature")
	s.netRPCService = ethapi.NewPublicNetAPI(srvr, s.networkId)
	// clients are searching for the first advertised protocol in the list
	protocolVersion := AdvertiseProtocolVersions[0]
	s.serverPool.start(srvr, lesTopic(s.blockchain.Genesis().Hash(), protocolVersion))
	s.protocolManager.Start(s.config.LightPeers)
	return nil
}

// Stop implements node.Service, terminating all internal goroutines used by the
// Ethereum protocol.
func (s *LightEthereum) Stop() error {
	s.odr.Stop()
	if s.bloomIndexer != nil {
		s.bloomIndexer.Close()
	}
	if s.chtIndexer != nil {
		s.chtIndexer.Close()
	}
	if s.bloomTrieIndexer != nil {
		s.bloomTrieIndexer.Close()
	}
	s.blockchain.Stop()
	s.protocolManager.Stop()
	s.txPool.Stop()

	s.eventMux.Stop()

	time.Sleep(time.Millisecond * 200)
	s.chainDb.Close()
	close(s.shutdownChan)

	return nil
}<|MERGE_RESOLUTION|>--- conflicted
+++ resolved
@@ -131,7 +131,6 @@
 	}
 
 	leth.txPool = light.NewTxPool(leth.chainConfig, leth.blockchain, leth.relay)
-<<<<<<< HEAD
 
 	if leth.protocolManager, err = NewProtocolManager(
 		leth.chainConfig,
@@ -146,12 +145,10 @@
 		chainDb,
 		leth.odr,
 		leth.relay,
+		leth.serverPool,
 		quitSync,
 		&leth.wg,
 		config.ULC); err != nil {
-=======
-	if leth.protocolManager, err = NewProtocolManager(leth.chainConfig, true, ClientProtocolVersions, config.NetworkId, leth.eventMux, leth.engine, leth.peers, leth.blockchain, nil, chainDb, leth.odr, leth.relay, leth.serverPool, quitSync, &leth.wg); err != nil {
->>>>>>> ec192f18
 		return nil, err
 	}
 
