--- conflicted
+++ resolved
@@ -139,12 +139,10 @@
 	}
 
 	leth.txPool = light.NewTxPool(leth.chainConfig, leth.blockchain, leth.relay)
-<<<<<<< HEAD
 
 	if leth.protocolManager, err = NewProtocolManager(
 		leth.chainConfig,
 		true,
-		ClientProtocolVersions,
 		config.NetworkId,
 		leth.eventMux,
 		leth.engine,
@@ -158,9 +156,6 @@
 		quitSync,
 		&leth.wg,
 		config.ULC); err != nil {
-=======
-	if leth.protocolManager, err = NewProtocolManager(leth.chainConfig, true, config.NetworkId, leth.eventMux, leth.engine, leth.peers, leth.blockchain, nil, chainDb, leth.odr, leth.relay, leth.serverPool, quitSync, &leth.wg); err != nil {
->>>>>>> c929030e
 		return nil, err
 	}
 
