// Copyright 2016 The go-ethereum Authors
// This file is part of the go-ethereum library.
//
// The go-ethereum library is free software: you can redistribute it and/or modify
// it under the terms of the GNU Lesser General Public License as published by
// the Free Software Foundation, either version 3 of the License, or
// (at your option) any later version.
//
// The go-ethereum library is distributed in the hope that it will be useful,
// but WITHOUT ANY WARRANTY; without even the implied warranty of
// MERCHANTABILITY or FITNESS FOR A PARTICULAR PURPOSE. See the
// GNU Lesser General Public License for more details.
//
// You should have received a copy of the GNU Lesser General Public License
// along with the go-ethereum library. If not, see <http://www.gnu.org/licenses/>.

// Package les implements the Light Ethereum Subprotocol.
package les

import (
	"crypto/ecdsa"
	"encoding/binary"
	"math"
	"sync"

	"github.com/ethereum/go-ethereum/common"
	"github.com/ethereum/go-ethereum/core"
	"github.com/ethereum/go-ethereum/core/rawdb"
	"github.com/ethereum/go-ethereum/core/types"
	"github.com/ethereum/go-ethereum/eth"
	"github.com/ethereum/go-ethereum/ethdb"
	"github.com/ethereum/go-ethereum/les/flowcontrol"
	"github.com/ethereum/go-ethereum/light"
	"github.com/ethereum/go-ethereum/log"
	"github.com/ethereum/go-ethereum/p2p"
	"github.com/ethereum/go-ethereum/p2p/discv5"
	"github.com/ethereum/go-ethereum/rlp"
)

type LesServer struct {
	config          *eth.Config
	protocolManager *ProtocolManager
	fcManager       *flowcontrol.ClientManager // nil if our node is client only
	fcCostStats     *requestCostStats
	defParams       *flowcontrol.ServerParams
	lesTopics       []discv5.Topic
	privateKey      *ecdsa.PrivateKey
	quitSync        chan struct{}
	onlyAnnounce    bool

	chtIndexer, bloomTrieIndexer *core.ChainIndexer
}

func NewLesServer(eth *eth.Ethereum, config *eth.Config) (*LesServer, error) {
	quitSync := make(chan struct{})
<<<<<<< HEAD
	pm, err := NewProtocolManager(
		eth.BlockChain().Config(),
		false,
		ServerProtocolVersions,
		config.NetworkId,
		eth.EventMux(),
		eth.Engine(),
		newPeerSet(),
		eth.BlockChain(),
		eth.TxPool(),
		eth.ChainDb(),
		nil,
		nil,
		quitSync,
		new(sync.WaitGroup),
		config.ULC)
=======
	pm, err := NewProtocolManager(eth.BlockChain().Config(), false, ServerProtocolVersions, config.NetworkId, eth.EventMux(), eth.Engine(), newPeerSet(), eth.BlockChain(), eth.TxPool(), eth.ChainDb(), nil, nil, nil, quitSync, new(sync.WaitGroup))
>>>>>>> ec192f18
	if err != nil {
		return nil, err
	}

	lesTopics := make([]discv5.Topic, len(AdvertiseProtocolVersions))
	for i, pv := range AdvertiseProtocolVersions {
		lesTopics[i] = lesTopic(eth.BlockChain().Genesis().Hash(), pv)
	}

	srv := &LesServer{
		config:           config,
		protocolManager:  pm,
		quitSync:         quitSync,
		lesTopics:        lesTopics,
		chtIndexer:       light.NewChtIndexer(eth.ChainDb(), false),
		bloomTrieIndexer: light.NewBloomTrieIndexer(eth.ChainDb(), false),
		onlyAnnounce:     config.OnlyAnnounce,
	}

	logger := log.New()

	chtV1SectionCount, _, _ := srv.chtIndexer.Sections() // indexer still uses LES/1 4k section size for backwards server compatibility
	chtV2SectionCount := chtV1SectionCount / (light.CHTFrequencyClient / light.CHTFrequencyServer)
	if chtV2SectionCount != 0 {
		// convert to LES/2 section
		chtLastSection := chtV2SectionCount - 1
		// convert last LES/2 section index back to LES/1 index for chtIndexer.SectionHead
		chtLastSectionV1 := (chtLastSection+1)*(light.CHTFrequencyClient/light.CHTFrequencyServer) - 1
		chtSectionHead := srv.chtIndexer.SectionHead(chtLastSectionV1)
		chtRoot := light.GetChtV2Root(pm.chainDb, chtLastSection, chtSectionHead)
		logger.Info("Loaded CHT", "section", chtLastSection, "head", chtSectionHead, "root", chtRoot)
	}
	bloomTrieSectionCount, _, _ := srv.bloomTrieIndexer.Sections()
	if bloomTrieSectionCount != 0 {
		bloomTrieLastSection := bloomTrieSectionCount - 1
		bloomTrieSectionHead := srv.bloomTrieIndexer.SectionHead(bloomTrieLastSection)
		bloomTrieRoot := light.GetBloomTrieRoot(pm.chainDb, bloomTrieLastSection, bloomTrieSectionHead)
		logger.Info("Loaded bloom trie", "section", bloomTrieLastSection, "head", bloomTrieSectionHead, "root", bloomTrieRoot)
	}

	srv.chtIndexer.Start(eth.BlockChain())
	pm.server = srv

	srv.defParams = &flowcontrol.ServerParams{
		BufLimit:    300000000,
		MinRecharge: 50000,
	}
	srv.fcManager = flowcontrol.NewClientManager(uint64(config.LightServ), 10, 1000000000)
	srv.fcCostStats = newCostStats(eth.ChainDb())
	return srv, nil
}

func (s *LesServer) Protocols() []p2p.Protocol {
	return s.protocolManager.SubProtocols
}

// Start starts the LES server
func (s *LesServer) Start(srvr *p2p.Server) {
	s.protocolManager.Start(s.config.LightPeers)
	if srvr.DiscV5 != nil {
		for _, topic := range s.lesTopics {
			topic := topic
			go func() {
				logger := log.New("topic", topic)
				logger.Info("Starting topic registration")
				defer logger.Info("Terminated topic registration")

				srvr.DiscV5.RegisterTopic(topic, s.quitSync)
			}()
		}
	}
	s.privateKey = srvr.PrivateKey
	s.protocolManager.blockLoop()
}

func (s *LesServer) SetBloomBitsIndexer(bloomIndexer *core.ChainIndexer) {
	bloomIndexer.AddChildIndexer(s.bloomTrieIndexer)
}

// Stop stops the LES service
func (s *LesServer) Stop() {
	s.chtIndexer.Close()
	// bloom trie indexer is closed by parent bloombits indexer
	s.fcCostStats.store()
	s.fcManager.Stop()
	go func() {
		<-s.protocolManager.noMorePeers
	}()
	s.protocolManager.Stop()
}

type requestCosts struct {
	baseCost, reqCost uint64
}

type requestCostTable map[uint64]*requestCosts

type RequestCostList []struct {
	MsgCode, BaseCost, ReqCost uint64
}

func (list RequestCostList) decode() requestCostTable {
	table := make(requestCostTable)
	for _, e := range list {
		table[e.MsgCode] = &requestCosts{
			baseCost: e.BaseCost,
			reqCost:  e.ReqCost,
		}
	}
	return table
}

type linReg struct {
	sumX, sumY, sumXX, sumXY float64
	cnt                      uint64
}

const linRegMaxCnt = 100000

func (l *linReg) add(x, y float64) {
	if l.cnt >= linRegMaxCnt {
		sub := float64(l.cnt+1-linRegMaxCnt) / linRegMaxCnt
		l.sumX -= l.sumX * sub
		l.sumY -= l.sumY * sub
		l.sumXX -= l.sumXX * sub
		l.sumXY -= l.sumXY * sub
		l.cnt = linRegMaxCnt - 1
	}
	l.cnt++
	l.sumX += x
	l.sumY += y
	l.sumXX += x * x
	l.sumXY += x * y
}

func (l *linReg) calc() (b, m float64) {
	if l.cnt == 0 {
		return 0, 0
	}
	cnt := float64(l.cnt)
	d := cnt*l.sumXX - l.sumX*l.sumX
	if d < 0.001 {
		return l.sumY / cnt, 0
	}
	m = (cnt*l.sumXY - l.sumX*l.sumY) / d
	b = (l.sumY / cnt) - (m * l.sumX / cnt)
	return b, m
}

func (l *linReg) toBytes() []byte {
	var arr [40]byte
	binary.BigEndian.PutUint64(arr[0:8], math.Float64bits(l.sumX))
	binary.BigEndian.PutUint64(arr[8:16], math.Float64bits(l.sumY))
	binary.BigEndian.PutUint64(arr[16:24], math.Float64bits(l.sumXX))
	binary.BigEndian.PutUint64(arr[24:32], math.Float64bits(l.sumXY))
	binary.BigEndian.PutUint64(arr[32:40], l.cnt)
	return arr[:]
}

func linRegFromBytes(data []byte) *linReg {
	if len(data) != 40 {
		return nil
	}
	l := &linReg{}
	l.sumX = math.Float64frombits(binary.BigEndian.Uint64(data[0:8]))
	l.sumY = math.Float64frombits(binary.BigEndian.Uint64(data[8:16]))
	l.sumXX = math.Float64frombits(binary.BigEndian.Uint64(data[16:24]))
	l.sumXY = math.Float64frombits(binary.BigEndian.Uint64(data[24:32]))
	l.cnt = binary.BigEndian.Uint64(data[32:40])
	return l
}

type requestCostStats struct {
	lock  sync.RWMutex
	db    ethdb.Database
	stats map[uint64]*linReg
}

type requestCostStatsRlp []struct {
	MsgCode uint64
	Data    []byte
}

var rcStatsKey = []byte("_requestCostStats")

func newCostStats(db ethdb.Database) *requestCostStats {
	stats := make(map[uint64]*linReg)
	for _, code := range reqList {
		stats[code] = &linReg{cnt: 100}
	}

	if db != nil {
		data, err := db.Get(rcStatsKey)
		var statsRlp requestCostStatsRlp
		if err == nil {
			err = rlp.DecodeBytes(data, &statsRlp)
		}
		if err == nil {
			for _, r := range statsRlp {
				if stats[r.MsgCode] != nil {
					if l := linRegFromBytes(r.Data); l != nil {
						stats[r.MsgCode] = l
					}
				}
			}
		}
	}

	return &requestCostStats{
		db:    db,
		stats: stats,
	}
}

func (s *requestCostStats) store() {
	s.lock.Lock()
	defer s.lock.Unlock()

	statsRlp := make(requestCostStatsRlp, len(reqList))
	for i, code := range reqList {
		statsRlp[i].MsgCode = code
		statsRlp[i].Data = s.stats[code].toBytes()
	}

	if data, err := rlp.EncodeToBytes(statsRlp); err == nil {
		s.db.Put(rcStatsKey, data)
	}
}

func (s *requestCostStats) getCurrentList() RequestCostList {
	s.lock.Lock()
	defer s.lock.Unlock()

	list := make(RequestCostList, len(reqList))
	for idx, code := range reqList {
		b, m := s.stats[code].calc()
		if m < 0 {
			b += m
			m = 0
		}
		if b < 0 {
			b = 0
		}

		list[idx].MsgCode = code
		list[idx].BaseCost = uint64(b * 2)
		list[idx].ReqCost = uint64(m * 2)
	}
	return list
}

func (s *requestCostStats) update(msgCode, reqCnt, cost uint64) {
	s.lock.Lock()
	defer s.lock.Unlock()

	c, ok := s.stats[msgCode]
	if !ok || reqCnt == 0 {
		return
	}
	c.add(float64(reqCnt), float64(cost))
}

func (pm *ProtocolManager) blockLoop() {
	pm.wg.Add(1)
	headCh := make(chan core.ChainHeadEvent, 10)
	headSub := pm.blockchain.SubscribeChainHeadEvent(headCh)
	go func() {
		var lastHead *types.Header
		lastBroadcastTd := common.Big0
		for {
			select {
			case ev := <-headCh:
				peers := pm.peers.AllPeers()
				if len(peers) > 0 {
					header := ev.Block.Header()
					hash := header.Hash()
					number := header.Number.Uint64()
					td := rawdb.ReadTd(pm.chainDb, hash, number)
					if td != nil && td.Cmp(lastBroadcastTd) > 0 {
						var reorg uint64
						if lastHead != nil {
							reorg = lastHead.Number.Uint64() - rawdb.FindCommonAncestor(pm.chainDb, header, lastHead).Number.Uint64()
						}
						lastHead = header
						lastBroadcastTd = td

						log.Debug("Announcing block to peers", "number", number, "hash", hash, "td", td, "reorg", reorg)

						announce := announceData{Hash: hash, Number: number, Td: td, ReorgDepth: reorg}
						var (
							signed         bool
							signedAnnounce announceData
						)

						for _, p := range peers {
							switch p.announceType {

							case announceTypeSimple:
								select {
								case p.announceChn <- announce:
								default:
									pm.removePeer(p.id)
								}

							case announceTypeSigned:
								if !signed {
									signedAnnounce = announce
									signedAnnounce.sign(pm.server.privateKey)
									signed = true
								}

								select {
								case p.announceChn <- signedAnnounce:
								default:
									pm.removePeer(p.id)
								}
							}
						}
					}
				}
			case <-pm.quitSync:
				headSub.Unsubscribe()
				pm.wg.Done()
				return
			}
		}
	}()
}<|MERGE_RESOLUTION|>--- conflicted
+++ resolved
@@ -53,7 +53,6 @@
 
 func NewLesServer(eth *eth.Ethereum, config *eth.Config) (*LesServer, error) {
 	quitSync := make(chan struct{})
-<<<<<<< HEAD
 	pm, err := NewProtocolManager(
 		eth.BlockChain().Config(),
 		false,
@@ -67,12 +66,10 @@
 		eth.ChainDb(),
 		nil,
 		nil,
+		nil,
 		quitSync,
 		new(sync.WaitGroup),
 		config.ULC)
-=======
-	pm, err := NewProtocolManager(eth.BlockChain().Config(), false, ServerProtocolVersions, config.NetworkId, eth.EventMux(), eth.Engine(), newPeerSet(), eth.BlockChain(), eth.TxPool(), eth.ChainDb(), nil, nil, nil, quitSync, new(sync.WaitGroup))
->>>>>>> ec192f18
 	if err != nil {
 		return nil, err
 	}
