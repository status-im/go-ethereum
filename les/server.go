// Copyright 2016 The go-ethereum Authors
// This file is part of the go-ethereum library.
//
// The go-ethereum library is free software: you can redistribute it and/or modify
// it under the terms of the GNU Lesser General Public License as published by
// the Free Software Foundation, either version 3 of the License, or
// (at your option) any later version.
//
// The go-ethereum library is distributed in the hope that it will be useful,
// but WITHOUT ANY WARRANTY; without even the implied warranty of
// MERCHANTABILITY or FITNESS FOR A PARTICULAR PURPOSE. See the
// GNU Lesser General Public License for more details.
//
// You should have received a copy of the GNU Lesser General Public License
// along with the go-ethereum library. If not, see <http://www.gnu.org/licenses/>.

// Package les implements the Light Ethereum Subprotocol.
package les

import (
	"crypto/ecdsa"
	"encoding/binary"
	"math"
	"sync"

	"github.com/ethereum/go-ethereum/common"
	"github.com/ethereum/go-ethereum/core"
	"github.com/ethereum/go-ethereum/core/rawdb"
	"github.com/ethereum/go-ethereum/core/types"
	"github.com/ethereum/go-ethereum/eth"
	"github.com/ethereum/go-ethereum/ethdb"
	"github.com/ethereum/go-ethereum/les/flowcontrol"
	"github.com/ethereum/go-ethereum/light"
	"github.com/ethereum/go-ethereum/log"
	"github.com/ethereum/go-ethereum/p2p"
	"github.com/ethereum/go-ethereum/p2p/discv5"
	"github.com/ethereum/go-ethereum/rlp"
)

type LesServer struct {
<<<<<<< HEAD
	config          *eth.Config
	protocolManager *ProtocolManager
	fcManager       *flowcontrol.ClientManager // nil if our node is client only
	fcCostStats     *requestCostStats
	defParams       *flowcontrol.ServerParams
	lesTopics       []discv5.Topic
	privateKey      *ecdsa.PrivateKey
	quitSync        chan struct{}
	onlyAnnounce    bool

	chtIndexer, bloomTrieIndexer *core.ChainIndexer
=======
	lesCommons

	fcManager   *flowcontrol.ClientManager // nil if our node is client only
	fcCostStats *requestCostStats
	defParams   *flowcontrol.ServerParams
	lesTopics   []discv5.Topic
	privateKey  *ecdsa.PrivateKey
	quitSync    chan struct{}
>>>>>>> c929030e
}

func NewLesServer(eth *eth.Ethereum, config *eth.Config) (*LesServer, error) {
	quitSync := make(chan struct{})
<<<<<<< HEAD
	pm, err := NewProtocolManager(
		eth.BlockChain().Config(),
		false,
		ServerProtocolVersions,
		config.NetworkId,
		eth.EventMux(),
		eth.Engine(),
		newPeerSet(),
		eth.BlockChain(),
		eth.TxPool(),
		eth.ChainDb(),
		nil,
		nil,
		nil,
		quitSync,
		new(sync.WaitGroup),
		config.ULC)
=======
	pm, err := NewProtocolManager(eth.BlockChain().Config(), false, config.NetworkId, eth.EventMux(), eth.Engine(), newPeerSet(), eth.BlockChain(), eth.TxPool(), eth.ChainDb(), nil, nil, nil, quitSync, new(sync.WaitGroup))
>>>>>>> c929030e
	if err != nil {
		return nil, err
	}

	lesTopics := make([]discv5.Topic, len(AdvertiseProtocolVersions))
	for i, pv := range AdvertiseProtocolVersions {
		lesTopics[i] = lesTopic(eth.BlockChain().Genesis().Hash(), pv)
	}

	srv := &LesServer{
<<<<<<< HEAD
		config:           config,
		protocolManager:  pm,
		quitSync:         quitSync,
		lesTopics:        lesTopics,
		chtIndexer:       light.NewChtIndexer(eth.ChainDb(), false, nil),
		bloomTrieIndexer: light.NewBloomTrieIndexer(eth.ChainDb(), false, nil),
		onlyAnnounce:     config.OnlyAnnounce,
=======
		lesCommons: lesCommons{
			config:           config,
			chainDb:          eth.ChainDb(),
			chtIndexer:       light.NewChtIndexer(eth.ChainDb(), false, nil),
			bloomTrieIndexer: light.NewBloomTrieIndexer(eth.ChainDb(), false, nil),
			protocolManager:  pm,
		},
		quitSync:  quitSync,
		lesTopics: lesTopics,
>>>>>>> c929030e
	}

	logger := log.New()

	chtV1SectionCount, _, _ := srv.chtIndexer.Sections() // indexer still uses LES/1 4k section size for backwards server compatibility
	chtV2SectionCount := chtV1SectionCount / (light.CHTFrequencyClient / light.CHTFrequencyServer)
	if chtV2SectionCount != 0 {
		// convert to LES/2 section
		chtLastSection := chtV2SectionCount - 1
		// convert last LES/2 section index back to LES/1 index for chtIndexer.SectionHead
		chtLastSectionV1 := (chtLastSection+1)*(light.CHTFrequencyClient/light.CHTFrequencyServer) - 1
		chtSectionHead := srv.chtIndexer.SectionHead(chtLastSectionV1)
		chtRoot := light.GetChtV2Root(pm.chainDb, chtLastSection, chtSectionHead)
		logger.Info("Loaded CHT", "section", chtLastSection, "head", chtSectionHead, "root", chtRoot)
	}
	bloomTrieSectionCount, _, _ := srv.bloomTrieIndexer.Sections()
	if bloomTrieSectionCount != 0 {
		bloomTrieLastSection := bloomTrieSectionCount - 1
		bloomTrieSectionHead := srv.bloomTrieIndexer.SectionHead(bloomTrieLastSection)
		bloomTrieRoot := light.GetBloomTrieRoot(pm.chainDb, bloomTrieLastSection, bloomTrieSectionHead)
		logger.Info("Loaded bloom trie", "section", bloomTrieLastSection, "head", bloomTrieSectionHead, "root", bloomTrieRoot)
	}

	srv.chtIndexer.Start(eth.BlockChain())
	pm.server = srv

	srv.defParams = &flowcontrol.ServerParams{
		BufLimit:    300000000,
		MinRecharge: 50000,
	}
	srv.fcManager = flowcontrol.NewClientManager(uint64(config.LightServ), 10, 1000000000)
	srv.fcCostStats = newCostStats(eth.ChainDb())
	return srv, nil
}

func (s *LesServer) Protocols() []p2p.Protocol {
	return s.makeProtocols(ServerProtocolVersions)
}

// Start starts the LES server
func (s *LesServer) Start(srvr *p2p.Server) {
	s.protocolManager.Start(s.config.LightPeers)
	if srvr.DiscV5 != nil {
		for _, topic := range s.lesTopics {
			topic := topic
			go func() {
				logger := log.New("topic", topic)
				logger.Info("Starting topic registration")
				defer logger.Info("Terminated topic registration")

				srvr.DiscV5.RegisterTopic(topic, s.quitSync)
			}()
		}
	}
	s.privateKey = srvr.PrivateKey
	s.protocolManager.blockLoop()
}

func (s *LesServer) SetBloomBitsIndexer(bloomIndexer *core.ChainIndexer) {
	bloomIndexer.AddChildIndexer(s.bloomTrieIndexer)
}

// Stop stops the LES service
func (s *LesServer) Stop() {
	s.chtIndexer.Close()
	// bloom trie indexer is closed by parent bloombits indexer
	s.fcCostStats.store()
	s.fcManager.Stop()
	go func() {
		<-s.protocolManager.noMorePeers
	}()
	s.protocolManager.Stop()
}

type requestCosts struct {
	baseCost, reqCost uint64
}

type requestCostTable map[uint64]*requestCosts

type RequestCostList []struct {
	MsgCode, BaseCost, ReqCost uint64
}

func (list RequestCostList) decode() requestCostTable {
	table := make(requestCostTable)
	for _, e := range list {
		table[e.MsgCode] = &requestCosts{
			baseCost: e.BaseCost,
			reqCost:  e.ReqCost,
		}
	}
	return table
}

type linReg struct {
	sumX, sumY, sumXX, sumXY float64
	cnt                      uint64
}

const linRegMaxCnt = 100000

func (l *linReg) add(x, y float64) {
	if l.cnt >= linRegMaxCnt {
		sub := float64(l.cnt+1-linRegMaxCnt) / linRegMaxCnt
		l.sumX -= l.sumX * sub
		l.sumY -= l.sumY * sub
		l.sumXX -= l.sumXX * sub
		l.sumXY -= l.sumXY * sub
		l.cnt = linRegMaxCnt - 1
	}
	l.cnt++
	l.sumX += x
	l.sumY += y
	l.sumXX += x * x
	l.sumXY += x * y
}

func (l *linReg) calc() (b, m float64) {
	if l.cnt == 0 {
		return 0, 0
	}
	cnt := float64(l.cnt)
	d := cnt*l.sumXX - l.sumX*l.sumX
	if d < 0.001 {
		return l.sumY / cnt, 0
	}
	m = (cnt*l.sumXY - l.sumX*l.sumY) / d
	b = (l.sumY / cnt) - (m * l.sumX / cnt)
	return b, m
}

func (l *linReg) toBytes() []byte {
	var arr [40]byte
	binary.BigEndian.PutUint64(arr[0:8], math.Float64bits(l.sumX))
	binary.BigEndian.PutUint64(arr[8:16], math.Float64bits(l.sumY))
	binary.BigEndian.PutUint64(arr[16:24], math.Float64bits(l.sumXX))
	binary.BigEndian.PutUint64(arr[24:32], math.Float64bits(l.sumXY))
	binary.BigEndian.PutUint64(arr[32:40], l.cnt)
	return arr[:]
}

func linRegFromBytes(data []byte) *linReg {
	if len(data) != 40 {
		return nil
	}
	l := &linReg{}
	l.sumX = math.Float64frombits(binary.BigEndian.Uint64(data[0:8]))
	l.sumY = math.Float64frombits(binary.BigEndian.Uint64(data[8:16]))
	l.sumXX = math.Float64frombits(binary.BigEndian.Uint64(data[16:24]))
	l.sumXY = math.Float64frombits(binary.BigEndian.Uint64(data[24:32]))
	l.cnt = binary.BigEndian.Uint64(data[32:40])
	return l
}

type requestCostStats struct {
	lock  sync.RWMutex
	db    ethdb.Database
	stats map[uint64]*linReg
}

type requestCostStatsRlp []struct {
	MsgCode uint64
	Data    []byte
}

var rcStatsKey = []byte("_requestCostStats")

func newCostStats(db ethdb.Database) *requestCostStats {
	stats := make(map[uint64]*linReg)
	for _, code := range reqList {
		stats[code] = &linReg{cnt: 100}
	}

	if db != nil {
		data, err := db.Get(rcStatsKey)
		var statsRlp requestCostStatsRlp
		if err == nil {
			err = rlp.DecodeBytes(data, &statsRlp)
		}
		if err == nil {
			for _, r := range statsRlp {
				if stats[r.MsgCode] != nil {
					if l := linRegFromBytes(r.Data); l != nil {
						stats[r.MsgCode] = l
					}
				}
			}
		}
	}

	return &requestCostStats{
		db:    db,
		stats: stats,
	}
}

func (s *requestCostStats) store() {
	s.lock.Lock()
	defer s.lock.Unlock()

	statsRlp := make(requestCostStatsRlp, len(reqList))
	for i, code := range reqList {
		statsRlp[i].MsgCode = code
		statsRlp[i].Data = s.stats[code].toBytes()
	}

	if data, err := rlp.EncodeToBytes(statsRlp); err == nil {
		s.db.Put(rcStatsKey, data)
	}
}

func (s *requestCostStats) getCurrentList() RequestCostList {
	s.lock.Lock()
	defer s.lock.Unlock()

	list := make(RequestCostList, len(reqList))
	for idx, code := range reqList {
		b, m := s.stats[code].calc()
		if m < 0 {
			b += m
			m = 0
		}
		if b < 0 {
			b = 0
		}

		list[idx].MsgCode = code
		list[idx].BaseCost = uint64(b * 2)
		list[idx].ReqCost = uint64(m * 2)
	}
	return list
}

func (s *requestCostStats) update(msgCode, reqCnt, cost uint64) {
	s.lock.Lock()
	defer s.lock.Unlock()

	c, ok := s.stats[msgCode]
	if !ok || reqCnt == 0 {
		return
	}
	c.add(float64(reqCnt), float64(cost))
}

func (pm *ProtocolManager) blockLoop() {
	pm.wg.Add(1)
	headCh := make(chan core.ChainHeadEvent, 10)
	headSub := pm.blockchain.SubscribeChainHeadEvent(headCh)
	go func() {
		var lastHead *types.Header
		lastBroadcastTd := common.Big0
		for {
			select {
			case ev := <-headCh:
				peers := pm.peers.AllPeers()
				if len(peers) > 0 {
					header := ev.Block.Header()
					hash := header.Hash()
					number := header.Number.Uint64()
					td := rawdb.ReadTd(pm.chainDb, hash, number)
					if td != nil && td.Cmp(lastBroadcastTd) > 0 {
						var reorg uint64
						if lastHead != nil {
							reorg = lastHead.Number.Uint64() - rawdb.FindCommonAncestor(pm.chainDb, header, lastHead).Number.Uint64()
						}
						lastHead = header
						lastBroadcastTd = td

						log.Debug("Announcing block to peers", "number", number, "hash", hash, "td", td, "reorg", reorg)

						announce := announceData{Hash: hash, Number: number, Td: td, ReorgDepth: reorg}
						var (
							signed         bool
							signedAnnounce announceData
						)

						for _, p := range peers {
							switch p.announceType {

							case announceTypeSimple:
								select {
								case p.announceChn <- announce:
								default:
									pm.removePeer(p.id)
								}

							case announceTypeSigned:
								if !signed {
									signedAnnounce = announce
									signedAnnounce.sign(pm.server.privateKey)
									signed = true
								}

								select {
								case p.announceChn <- signedAnnounce:
								default:
									pm.removePeer(p.id)
								}
							}
						}
					}
				}
			case <-pm.quitSync:
				headSub.Unsubscribe()
				pm.wg.Done()
				return
			}
		}
	}()
}<|MERGE_RESOLUTION|>--- conflicted
+++ resolved
@@ -38,37 +38,22 @@
 )
 
 type LesServer struct {
-<<<<<<< HEAD
-	config          *eth.Config
-	protocolManager *ProtocolManager
-	fcManager       *flowcontrol.ClientManager // nil if our node is client only
-	fcCostStats     *requestCostStats
-	defParams       *flowcontrol.ServerParams
-	lesTopics       []discv5.Topic
-	privateKey      *ecdsa.PrivateKey
-	quitSync        chan struct{}
-	onlyAnnounce    bool
-
-	chtIndexer, bloomTrieIndexer *core.ChainIndexer
-=======
 	lesCommons
 
-	fcManager   *flowcontrol.ClientManager // nil if our node is client only
-	fcCostStats *requestCostStats
-	defParams   *flowcontrol.ServerParams
-	lesTopics   []discv5.Topic
-	privateKey  *ecdsa.PrivateKey
-	quitSync    chan struct{}
->>>>>>> c929030e
+	fcManager    *flowcontrol.ClientManager // nil if our node is client only
+	fcCostStats  *requestCostStats
+	defParams    *flowcontrol.ServerParams
+	lesTopics    []discv5.Topic
+	privateKey   *ecdsa.PrivateKey
+	quitSync     chan struct{}
+	onlyAnnounce bool
 }
 
 func NewLesServer(eth *eth.Ethereum, config *eth.Config) (*LesServer, error) {
 	quitSync := make(chan struct{})
-<<<<<<< HEAD
 	pm, err := NewProtocolManager(
 		eth.BlockChain().Config(),
 		false,
-		ServerProtocolVersions,
 		config.NetworkId,
 		eth.EventMux(),
 		eth.Engine(),
@@ -82,9 +67,6 @@
 		quitSync,
 		new(sync.WaitGroup),
 		config.ULC)
-=======
-	pm, err := NewProtocolManager(eth.BlockChain().Config(), false, config.NetworkId, eth.EventMux(), eth.Engine(), newPeerSet(), eth.BlockChain(), eth.TxPool(), eth.ChainDb(), nil, nil, nil, quitSync, new(sync.WaitGroup))
->>>>>>> c929030e
 	if err != nil {
 		return nil, err
 	}
@@ -95,15 +77,6 @@
 	}
 
 	srv := &LesServer{
-<<<<<<< HEAD
-		config:           config,
-		protocolManager:  pm,
-		quitSync:         quitSync,
-		lesTopics:        lesTopics,
-		chtIndexer:       light.NewChtIndexer(eth.ChainDb(), false, nil),
-		bloomTrieIndexer: light.NewBloomTrieIndexer(eth.ChainDb(), false, nil),
-		onlyAnnounce:     config.OnlyAnnounce,
-=======
 		lesCommons: lesCommons{
 			config:           config,
 			chainDb:          eth.ChainDb(),
@@ -111,9 +84,9 @@
 			bloomTrieIndexer: light.NewBloomTrieIndexer(eth.ChainDb(), false, nil),
 			protocolManager:  pm,
 		},
-		quitSync:  quitSync,
-		lesTopics: lesTopics,
->>>>>>> c929030e
+		quitSync:     quitSync,
+		lesTopics:    lesTopics,
+		onlyAnnounce: config.OnlyAnnounce,
 	}
 
 	logger := log.New()
