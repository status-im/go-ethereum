--- conflicted
+++ resolved
@@ -84,14 +84,9 @@
 		protocolManager:  pm,
 		quitSync:         quitSync,
 		lesTopics:        lesTopics,
-<<<<<<< HEAD
-		chtIndexer:       light.NewChtIndexer(eth.ChainDb(), false),
-		bloomTrieIndexer: light.NewBloomTrieIndexer(eth.ChainDb(), false),
-		onlyAnnounce:     config.OnlyAnnounce,
-=======
 		chtIndexer:       light.NewChtIndexer(eth.ChainDb(), false, nil),
 		bloomTrieIndexer: light.NewBloomTrieIndexer(eth.ChainDb(), false, nil),
->>>>>>> 9bf6bb8f
+		onlyAnnounce:     config.OnlyAnnounce,
 	}
 
 	logger := log.New()
