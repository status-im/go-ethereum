// Copyright 2016 The go-ethereum Authors
// This file is part of the go-ethereum library.
//
// The go-ethereum library is free software: you can redistribute it and/or modify
// it under the terms of the GNU Lesser General Public License as published by
// the Free Software Foundation, either version 3 of the License, or
// (at your option) any later version.
//
// The go-ethereum library is distributed in the hope that it will be useful,
// but WITHOUT ANY WARRANTY; without even the implied warranty of
// MERCHANTABILITY or FITNESS FOR A PARTICULAR PURPOSE. See the
// GNU Lesser General Public License for more details.
//
// You should have received a copy of the GNU Lesser General Public License
// along with the go-ethereum library. If not, see <http://www.gnu.org/licenses/>.

// Package les implements the Light Ethereum Subprotocol.
package les

import (
	"encoding/binary"
	"encoding/json"
	"fmt"
	"math/big"
	"net"
	"sync"
	"time"

	"github.com/ethereum/go-ethereum/common"
	"github.com/ethereum/go-ethereum/common/mclock"
	"github.com/ethereum/go-ethereum/consensus"
	"github.com/ethereum/go-ethereum/core"
	"github.com/ethereum/go-ethereum/core/rawdb"
	"github.com/ethereum/go-ethereum/core/state"
	"github.com/ethereum/go-ethereum/core/types"
	"github.com/ethereum/go-ethereum/eth"
	"github.com/ethereum/go-ethereum/eth/downloader"
	"github.com/ethereum/go-ethereum/ethdb"
	"github.com/ethereum/go-ethereum/event"
	"github.com/ethereum/go-ethereum/light"
	"github.com/ethereum/go-ethereum/log"
	"github.com/ethereum/go-ethereum/p2p"
	"github.com/ethereum/go-ethereum/p2p/discv5"
	"github.com/ethereum/go-ethereum/params"
	"github.com/ethereum/go-ethereum/rlp"
	"github.com/ethereum/go-ethereum/trie"
)

const (
	softResponseLimit = 2 * 1024 * 1024 // Target maximum size of returned blocks, headers or node data.
	estHeaderRlpSize  = 500             // Approximate size of an RLP encoded block header

	ethVersion = 63 // equivalent eth version for the downloader

	MaxHeaderFetch           = 192 // Amount of block headers to be fetched per retrieval request
	MaxBodyFetch             = 32  // Amount of block bodies to be fetched per retrieval request
	MaxReceiptFetch          = 128 // Amount of transaction receipts to allow fetching per request
	MaxCodeFetch             = 64  // Amount of contract codes to allow fetching per request
	MaxProofsFetch           = 64  // Amount of merkle proofs to be fetched per retrieval request
	MaxHelperTrieProofsFetch = 64  // Amount of merkle proofs to be fetched per retrieval request
	MaxTxSend                = 64  // Amount of transactions to be send per request
	MaxTxStatus              = 256 // Amount of transactions to queried per request

	disableClientRemovePeer = false
)

func errResp(code errCode, format string, v ...interface{}) error {
	return fmt.Errorf("%v - %v", code, fmt.Sprintf(format, v...))
}

type BlockChain interface {
	Config() *params.ChainConfig
	HasHeader(hash common.Hash, number uint64) bool
	GetHeader(hash common.Hash, number uint64) *types.Header
	GetHeaderByHash(hash common.Hash) *types.Header
	CurrentHeader() *types.Header
	GetTd(hash common.Hash, number uint64) *big.Int
	State() (*state.StateDB, error)
	InsertHeaderChain(chain []*types.Header, checkFreq int) (int, error)
	Rollback(chain []common.Hash)
	GetHeaderByNumber(number uint64) *types.Header
	GetAncestor(hash common.Hash, number, ancestor uint64, maxNonCanonical *uint64) (common.Hash, uint64)
	Genesis() *types.Block
	SubscribeChainHeadEvent(ch chan<- core.ChainHeadEvent) event.Subscription
}

type txPool interface {
	AddRemotes(txs []*types.Transaction) []error
	Status(hashes []common.Hash) []core.TxStatus
}

type ProtocolManager struct {
	lightSync   bool
	txpool      txPool
	txrelay     *LesTxRelay
	networkId   uint64
	chainConfig *params.ChainConfig
	blockchain  BlockChain
	chainDb     ethdb.Database
	odr         *LesOdr
	server      *LesServer
	serverPool  *serverPool
	clientPool  *freeClientPool
	lesTopic    discv5.Topic
	reqDist     *requestDistributor
	retriever   *retrieveManager

	downloader *downloader.Downloader
	fetcher    *lightFetcher
	peers      *peerSet
	maxPeers   int

	eventMux *event.TypeMux

	// channels for fetcher, syncer, txsyncLoop
	newPeerCh   chan *peer
	quitSync    chan struct{}
	noMorePeers chan struct{}

	// wait group is used for graceful shutdowns during downloading
	// and processing
	wg  *sync.WaitGroup
	ulc *ulc
}

// NewProtocolManager returns a new ethereum sub protocol manager. The Ethereum sub protocol manages peers capable
// with the ethereum network.
<<<<<<< HEAD
func NewProtocolManager(
	chainConfig *params.ChainConfig,
	lightSync bool,
	protocolVersions []uint,
	networkId uint64,
	mux *event.TypeMux,
	engine consensus.Engine,
	peers *peerSet,
	blockchain BlockChain,
	txpool txPool,
	chainDb ethdb.Database,
	odr *LesOdr,
	txrelay *LesTxRelay,
	serverPool *serverPool,
	quitSync chan struct{},
	wg *sync.WaitGroup,
	ulcConfig *eth.ULCConfig) (*ProtocolManager, error) {
=======
func NewProtocolManager(chainConfig *params.ChainConfig, lightSync bool, networkId uint64, mux *event.TypeMux, engine consensus.Engine, peers *peerSet, blockchain BlockChain, txpool txPool, chainDb ethdb.Database, odr *LesOdr, txrelay *LesTxRelay, serverPool *serverPool, quitSync chan struct{}, wg *sync.WaitGroup) (*ProtocolManager, error) {
>>>>>>> c929030e
	// Create the protocol manager with the base fields
	manager := &ProtocolManager{
		lightSync:   lightSync,
		eventMux:    mux,
		blockchain:  blockchain,
		chainConfig: chainConfig,
		chainDb:     chainDb,
		odr:         odr,
		networkId:   networkId,
		txpool:      txpool,
		txrelay:     txrelay,
		serverPool:  serverPool,
		peers:       peers,
		newPeerCh:   make(chan *peer),
		quitSync:    quitSync,
		wg:          wg,
		noMorePeers: make(chan struct{}),
	}
	if odr != nil {
		manager.retriever = odr.retriever
		manager.reqDist = odr.retriever.dist
	}

<<<<<<< HEAD
	if ulcConfig != nil {
		manager.ulc = newULC(ulcConfig)
	}

	// Initiate a sub-protocol for every implemented version we can handle
	manager.SubProtocols = make([]p2p.Protocol, 0, len(protocolVersions))
	for _, version := range protocolVersions {
		// Compatible, initialize the sub-protocol
		version := version // Closure for the run
		manager.SubProtocols = append(manager.SubProtocols, p2p.Protocol{
			Name:    "les",
			Version: version,
			Length:  ProtocolLengths[version],
			Run: func(p *p2p.Peer, rw p2p.MsgReadWriter) error {
				var entry *poolEntry
				peer := manager.newPeer(int(version), networkId, p, rw)
				if manager.serverPool != nil {
					addr := p.RemoteAddr().(*net.TCPAddr)
					entry = manager.serverPool.connect(peer, addr.IP, uint16(addr.Port))
				}
				peer.poolEntry = entry
				select {
				case manager.newPeerCh <- peer:
					manager.wg.Add(1)
					defer manager.wg.Done()
					err := manager.handle(peer)
					if entry != nil {
						manager.serverPool.disconnect(entry)
					}
					return err
				case <-manager.quitSync:
					if entry != nil {
						manager.serverPool.disconnect(entry)
					}
					return p2p.DiscQuitting
				}
			},
			NodeInfo: func() interface{} {
				return manager.NodeInfo()
			},
			PeerInfo: func(id discover.NodeID) interface{} {
				if p := manager.peers.Peer(fmt.Sprintf("%x", id[:8])); p != nil {
					return p.Info()
				}
				return nil
			},
		})
	}
	if len(manager.SubProtocols) == 0 {
		return nil, errIncompatibleConfig
	}

=======
>>>>>>> c929030e
	removePeer := manager.removePeer
	if disableClientRemovePeer {
		removePeer = func(id string) {}
	}

	if lightSync {
		manager.downloader = downloader.New(downloader.LightSync, chainDb, manager.eventMux, nil, blockchain, removePeer)
		manager.peers.notify((*downloaderPeerNotify)(manager))
		manager.fetcher = newLightFetcher(manager)
	}

	return manager, nil
}

// removePeer initiates disconnection from a peer by removing it from the peer set
func (pm *ProtocolManager) removePeer(id string) {
	pm.peers.Unregister(id)
}

func (pm *ProtocolManager) Start(maxPeers int) {
	pm.maxPeers = maxPeers

	if pm.lightSync {
		go pm.syncer()
	} else {
		pm.clientPool = newFreeClientPool(pm.chainDb, maxPeers, 10000, mclock.System{})
		go func() {
			for range pm.newPeerCh {
			}
		}()
	}
}

func (pm *ProtocolManager) Stop() {
	// Showing a log message. During download / process this could actually
	// take between 5 to 10 seconds and therefor feedback is required.
	log.Info("Stopping light Ethereum protocol")

	// Quit the sync loop.
	// After this send has completed, no new peers will be accepted.
	pm.noMorePeers <- struct{}{}

	close(pm.quitSync) // quits syncer, fetcher
	if pm.clientPool != nil {
		pm.clientPool.stop()
	}

	// Disconnect existing sessions.
	// This also closes the gate for any new registrations on the peer set.
	// sessions which are already established but not added to pm.peers yet
	// will exit when they try to register.
	pm.peers.Close()

	// Wait for any process action
	pm.wg.Wait()

	log.Info("Light Ethereum protocol stopped")
}

// runPeer is the p2p protocol run function for the given version.
func (pm *ProtocolManager) runPeer(version uint, p *p2p.Peer, rw p2p.MsgReadWriter) error {
	var entry *poolEntry
	peer := pm.newPeer(int(version), pm.networkId, p, rw)
	if pm.serverPool != nil {
		addr := p.RemoteAddr().(*net.TCPAddr)
		entry = pm.serverPool.connect(peer, addr.IP, uint16(addr.Port))
	}
	peer.poolEntry = entry
	select {
	case pm.newPeerCh <- peer:
		pm.wg.Add(1)
		defer pm.wg.Done()
		err := pm.handle(peer)
		if entry != nil {
			pm.serverPool.disconnect(entry)
		}
		return err
	case <-pm.quitSync:
		if entry != nil {
			pm.serverPool.disconnect(entry)
		}
		return p2p.DiscQuitting
	}
}

func (pm *ProtocolManager) newPeer(pv int, nv uint64, p *p2p.Peer, rw p2p.MsgReadWriter) *peer {
	var isTrusted bool
	if pm.isULCEnabled() {
		isTrusted = pm.ulc.isTrusted(p.ID())
	}
	return newPeer(pv, nv, isTrusted, p, newMeteredMsgWriter(rw))
}

// handle is the callback invoked to manage the life cycle of a les peer. When
// this function terminates, the peer is disconnected.
func (pm *ProtocolManager) handle(p *peer) error {
	// Ignore maxPeers if this is a trusted peer
	// In server mode we try to check into the client pool after handshake
	if pm.lightSync && pm.peers.Len() >= pm.maxPeers && !p.Peer.Info().Network.Trusted {
		return p2p.DiscTooManyPeers
	}

	p.Log().Debug("Light Ethereum peer connected", "name", p.Name())

	// Execute the LES handshake
	var (
		genesis = pm.blockchain.Genesis()
		head    = pm.blockchain.CurrentHeader()
		hash    = head.Hash()
		number  = head.Number.Uint64()
		td      = pm.blockchain.GetTd(hash, number)
	)
	if err := p.Handshake(td, hash, number, genesis.Hash(), pm.server); err != nil {
		p.Log().Debug("Light Ethereum handshake failed", "err", err)
		return err
	}

	if !pm.lightSync && !p.Peer.Info().Network.Trusted {
		addr, ok := p.RemoteAddr().(*net.TCPAddr)
		// test peer address is not a tcp address, don't use client pool if can not typecast
		if ok {
			id := addr.IP.String()
			if !pm.clientPool.connect(id, func() { go pm.removePeer(p.id) }) {
				return p2p.DiscTooManyPeers
			}
			defer pm.clientPool.disconnect(id)
		}
	}

	if rw, ok := p.rw.(*meteredMsgReadWriter); ok {
		rw.Init(p.version)
	}

	// Register the peer locally
	if err := pm.peers.Register(p); err != nil {
		p.Log().Error("Light Ethereum peer registration failed", "err", err)
		return err
	}
	defer func() {
		if pm.server != nil && pm.server.fcManager != nil && p.fcClient != nil {
			p.fcClient.Remove(pm.server.fcManager)
		}
		pm.removePeer(p.id)
	}()

	// Register the peer in the downloader. If the downloader considers it banned, we disconnect
	if pm.lightSync {
		p.lock.Lock()
		head := p.headInfo
		p.lock.Unlock()
		if pm.fetcher != nil {
			pm.fetcher.announce(p, head)
		}

		if p.poolEntry != nil {
			pm.serverPool.registered(p.poolEntry)
		}
	}

	stop := make(chan struct{})
	defer close(stop)
	go func() {
		// new block announce loop
		for {
			select {
			case announce := <-p.announceChn:
				p.SendAnnounce(announce)
			case <-stop:
				return
			}
		}
	}()

	// main loop. handle incoming messages.
	for {
		if err := pm.handleMsg(p); err != nil {
			p.Log().Debug("Light Ethereum message handling failed", "err", err)
			return err
		}
	}
}

var reqList = []uint64{GetBlockHeadersMsg, GetBlockBodiesMsg, GetCodeMsg, GetReceiptsMsg, GetProofsV1Msg, SendTxMsg, SendTxV2Msg, GetTxStatusMsg, GetHeaderProofsMsg, GetProofsV2Msg, GetHelperTrieProofsMsg}

// handleMsg is invoked whenever an inbound message is received from a remote
// peer. The remote connection is torn down upon returning any error.
func (pm *ProtocolManager) handleMsg(p *peer) error {
	// Read the next message from the remote peer, and ensure it's fully consumed
	msg, err := p.rw.ReadMsg()
	if err != nil {
		return err
	}
	p.Log().Trace("Light Ethereum message arrived", "code", msg.Code, "bytes", msg.Size)

	costs := p.fcCosts[msg.Code]
	reject := func(reqCnt, maxCnt uint64) bool {
		if p.fcClient == nil || reqCnt > maxCnt {
			return true
		}
		bufValue, _ := p.fcClient.AcceptRequest()
		cost := costs.baseCost + reqCnt*costs.reqCost
		if cost > pm.server.defParams.BufLimit {
			cost = pm.server.defParams.BufLimit
		}
		if cost > bufValue {
			recharge := time.Duration((cost - bufValue) * 1000000 / pm.server.defParams.MinRecharge)
			p.Log().Error("Request came too early", "recharge", common.PrettyDuration(recharge))
			return true
		}
		return false
	}

	if msg.Size > ProtocolMaxMsgSize {
		return errResp(ErrMsgTooLarge, "%v > %v", msg.Size, ProtocolMaxMsgSize)
	}
	defer msg.Discard()

	var deliverMsg *Msg

	// Handle the message depending on its contents
	switch msg.Code {
	case StatusMsg:
		p.Log().Trace("Received status message")
		// Status messages should never arrive after the handshake
		return errResp(ErrExtraStatusMsg, "uncontrolled status message")

	// Block header query, collect the requested headers and reply
	case AnnounceMsg:
		p.Log().Trace("Received announce message")
		if p.announceType == announceTypeNone {
			return errResp(ErrUnexpectedResponse, "")
		}

		var req announceData
		if err := msg.Decode(&req); err != nil {
			return errResp(ErrDecode, "%v: %v", msg, err)
		}

		if p.announceType == announceTypeSigned {
			if err := req.checkSignature(p.pubKey); err != nil {
				p.Log().Trace("Invalid announcement signature", "err", err)
				return err
			}
			p.Log().Trace("Valid announcement signature")
		}

		p.Log().Trace("Announce message content", "number", req.Number, "hash", req.Hash, "td", req.Td, "reorg", req.ReorgDepth)
		if pm.fetcher != nil {
			pm.fetcher.announce(p, &req)
		}

	case GetBlockHeadersMsg:
		p.Log().Trace("Received block header request")
		// Decode the complex header query
		var req struct {
			ReqID uint64
			Query getBlockHeadersData
		}
		if err := msg.Decode(&req); err != nil {
			return errResp(ErrDecode, "%v: %v", msg, err)
		}

		query := req.Query
		if reject(query.Amount, MaxHeaderFetch) {
			return errResp(ErrRequestRejected, "")
		}

		hashMode := query.Origin.Hash != (common.Hash{})
		first := true
		maxNonCanonical := uint64(100)

		// Gather headers until the fetch or network limits is reached
		var (
			bytes   common.StorageSize
			headers []*types.Header
			unknown bool
		)
		for !unknown && len(headers) < int(query.Amount) && bytes < softResponseLimit {
			// Retrieve the next header satisfying the query
			var origin *types.Header
			if hashMode {
				if first {
					first = false
					origin = pm.blockchain.GetHeaderByHash(query.Origin.Hash)
					if origin != nil {
						query.Origin.Number = origin.Number.Uint64()
					}
				} else {
					origin = pm.blockchain.GetHeader(query.Origin.Hash, query.Origin.Number)
				}
			} else {
				origin = pm.blockchain.GetHeaderByNumber(query.Origin.Number)
			}
			if origin == nil {
				break
			}
			headers = append(headers, origin)
			bytes += estHeaderRlpSize

			// Advance to the next header of the query
			switch {
			case hashMode && query.Reverse:
				// Hash based traversal towards the genesis block
				ancestor := query.Skip + 1
				if ancestor == 0 {
					unknown = true
				} else {
					query.Origin.Hash, query.Origin.Number = pm.blockchain.GetAncestor(query.Origin.Hash, query.Origin.Number, ancestor, &maxNonCanonical)
					unknown = (query.Origin.Hash == common.Hash{})
				}
			case hashMode && !query.Reverse:
				// Hash based traversal towards the leaf block
				var (
					current = origin.Number.Uint64()
					next    = current + query.Skip + 1
				)
				if next <= current {
					infos, _ := json.MarshalIndent(p.Peer.Info(), "", "  ")
					p.Log().Warn("GetBlockHeaders skip overflow attack", "current", current, "skip", query.Skip, "next", next, "attacker", infos)
					unknown = true
				} else {
					if header := pm.blockchain.GetHeaderByNumber(next); header != nil {
						nextHash := header.Hash()
						expOldHash, _ := pm.blockchain.GetAncestor(nextHash, next, query.Skip+1, &maxNonCanonical)
						if expOldHash == query.Origin.Hash {
							query.Origin.Hash, query.Origin.Number = nextHash, next
						} else {
							unknown = true
						}
					} else {
						unknown = true
					}
				}
			case query.Reverse:
				// Number based traversal towards the genesis block
				if query.Origin.Number >= query.Skip+1 {
					query.Origin.Number -= query.Skip + 1
				} else {
					unknown = true
				}

			case !query.Reverse:
				// Number based traversal towards the leaf block
				query.Origin.Number += query.Skip + 1
			}
		}

		bv, rcost := p.fcClient.RequestProcessed(costs.baseCost + query.Amount*costs.reqCost)
		pm.server.fcCostStats.update(msg.Code, query.Amount, rcost)
		return p.SendBlockHeaders(req.ReqID, bv, headers)

	case BlockHeadersMsg:
		if pm.downloader == nil {
			return errResp(ErrUnexpectedResponse, "")
		}

		p.Log().Trace("Received block header response message")
		// A batch of headers arrived to one of our previous requests
		var resp struct {
			ReqID, BV uint64
			Headers   []*types.Header
		}
		if err := msg.Decode(&resp); err != nil {
			return errResp(ErrDecode, "msg %v: %v", msg, err)
		}
		p.fcServer.GotReply(resp.ReqID, resp.BV)
		if pm.fetcher != nil && pm.fetcher.requestedID(resp.ReqID) {
			pm.fetcher.deliverHeaders(p, resp.ReqID, resp.Headers)
		} else {
			err := pm.downloader.DeliverHeaders(p.id, resp.Headers)
			if err != nil {
				log.Debug(fmt.Sprint(err))
			}
		}

	case GetBlockBodiesMsg:
		p.Log().Trace("Received block bodies request")
		// Decode the retrieval message
		var req struct {
			ReqID  uint64
			Hashes []common.Hash
		}
		if err := msg.Decode(&req); err != nil {
			return errResp(ErrDecode, "msg %v: %v", msg, err)
		}
		// Gather blocks until the fetch or network limits is reached
		var (
			bytes  int
			bodies []rlp.RawValue
		)
		reqCnt := len(req.Hashes)
		if reject(uint64(reqCnt), MaxBodyFetch) {
			return errResp(ErrRequestRejected, "")
		}
		for _, hash := range req.Hashes {
			if bytes >= softResponseLimit {
				break
			}
			// Retrieve the requested block body, stopping if enough was found
			if number := rawdb.ReadHeaderNumber(pm.chainDb, hash); number != nil {
				if data := rawdb.ReadBodyRLP(pm.chainDb, hash, *number); len(data) != 0 {
					bodies = append(bodies, data)
					bytes += len(data)
				}
			}
		}
		bv, rcost := p.fcClient.RequestProcessed(costs.baseCost + uint64(reqCnt)*costs.reqCost)
		pm.server.fcCostStats.update(msg.Code, uint64(reqCnt), rcost)
		return p.SendBlockBodiesRLP(req.ReqID, bv, bodies)

	case BlockBodiesMsg:
		if pm.odr == nil {
			return errResp(ErrUnexpectedResponse, "")
		}

		p.Log().Trace("Received block bodies response")
		// A batch of block bodies arrived to one of our previous requests
		var resp struct {
			ReqID, BV uint64
			Data      []*types.Body
		}
		if err := msg.Decode(&resp); err != nil {
			return errResp(ErrDecode, "msg %v: %v", msg, err)
		}
		p.fcServer.GotReply(resp.ReqID, resp.BV)
		deliverMsg = &Msg{
			MsgType: MsgBlockBodies,
			ReqID:   resp.ReqID,
			Obj:     resp.Data,
		}

	case GetCodeMsg:
		p.Log().Trace("Received code request")
		// Decode the retrieval message
		var req struct {
			ReqID uint64
			Reqs  []CodeReq
		}
		if err := msg.Decode(&req); err != nil {
			return errResp(ErrDecode, "msg %v: %v", msg, err)
		}
		// Gather state data until the fetch or network limits is reached
		var (
			bytes int
			data  [][]byte
		)
		reqCnt := len(req.Reqs)
		if reject(uint64(reqCnt), MaxCodeFetch) {
			return errResp(ErrRequestRejected, "")
		}
		for _, req := range req.Reqs {
			// Retrieve the requested state entry, stopping if enough was found
			if number := rawdb.ReadHeaderNumber(pm.chainDb, req.BHash); number != nil {
				if header := rawdb.ReadHeader(pm.chainDb, req.BHash, *number); header != nil {
					statedb, err := pm.blockchain.State()
					if err != nil {
						continue
					}
					account, err := pm.getAccount(statedb, header.Root, common.BytesToHash(req.AccKey))
					if err != nil {
						continue
					}
					code, _ := statedb.Database().TrieDB().Node(common.BytesToHash(account.CodeHash))

					data = append(data, code)
					if bytes += len(code); bytes >= softResponseLimit {
						break
					}
				}
			}
		}
		bv, rcost := p.fcClient.RequestProcessed(costs.baseCost + uint64(reqCnt)*costs.reqCost)
		pm.server.fcCostStats.update(msg.Code, uint64(reqCnt), rcost)
		return p.SendCode(req.ReqID, bv, data)

	case CodeMsg:
		if pm.odr == nil {
			return errResp(ErrUnexpectedResponse, "")
		}

		p.Log().Trace("Received code response")
		// A batch of node state data arrived to one of our previous requests
		var resp struct {
			ReqID, BV uint64
			Data      [][]byte
		}
		if err := msg.Decode(&resp); err != nil {
			return errResp(ErrDecode, "msg %v: %v", msg, err)
		}
		p.fcServer.GotReply(resp.ReqID, resp.BV)
		deliverMsg = &Msg{
			MsgType: MsgCode,
			ReqID:   resp.ReqID,
			Obj:     resp.Data,
		}

	case GetReceiptsMsg:
		p.Log().Trace("Received receipts request")
		// Decode the retrieval message
		var req struct {
			ReqID  uint64
			Hashes []common.Hash
		}
		if err := msg.Decode(&req); err != nil {
			return errResp(ErrDecode, "msg %v: %v", msg, err)
		}
		// Gather state data until the fetch or network limits is reached
		var (
			bytes    int
			receipts []rlp.RawValue
		)
		reqCnt := len(req.Hashes)
		if reject(uint64(reqCnt), MaxReceiptFetch) {
			return errResp(ErrRequestRejected, "")
		}
		for _, hash := range req.Hashes {
			if bytes >= softResponseLimit {
				break
			}
			// Retrieve the requested block's receipts, skipping if unknown to us
			var results types.Receipts
			if number := rawdb.ReadHeaderNumber(pm.chainDb, hash); number != nil {
				results = rawdb.ReadReceipts(pm.chainDb, hash, *number)
			}
			if results == nil {
				if header := pm.blockchain.GetHeaderByHash(hash); header == nil || header.ReceiptHash != types.EmptyRootHash {
					continue
				}
			}
			// If known, encode and queue for response packet
			if encoded, err := rlp.EncodeToBytes(results); err != nil {
				log.Error("Failed to encode receipt", "err", err)
			} else {
				receipts = append(receipts, encoded)
				bytes += len(encoded)
			}
		}
		bv, rcost := p.fcClient.RequestProcessed(costs.baseCost + uint64(reqCnt)*costs.reqCost)
		pm.server.fcCostStats.update(msg.Code, uint64(reqCnt), rcost)
		return p.SendReceiptsRLP(req.ReqID, bv, receipts)

	case ReceiptsMsg:
		if pm.odr == nil {
			return errResp(ErrUnexpectedResponse, "")
		}

		p.Log().Trace("Received receipts response")
		// A batch of receipts arrived to one of our previous requests
		var resp struct {
			ReqID, BV uint64
			Receipts  []types.Receipts
		}
		if err := msg.Decode(&resp); err != nil {
			return errResp(ErrDecode, "msg %v: %v", msg, err)
		}
		p.fcServer.GotReply(resp.ReqID, resp.BV)
		deliverMsg = &Msg{
			MsgType: MsgReceipts,
			ReqID:   resp.ReqID,
			Obj:     resp.Receipts,
		}

	case GetProofsV1Msg:
		p.Log().Trace("Received proofs request")
		// Decode the retrieval message
		var req struct {
			ReqID uint64
			Reqs  []ProofReq
		}
		if err := msg.Decode(&req); err != nil {
			return errResp(ErrDecode, "msg %v: %v", msg, err)
		}
		// Gather state data until the fetch or network limits is reached
		var (
			bytes  int
			proofs proofsData
		)
		reqCnt := len(req.Reqs)
		if reject(uint64(reqCnt), MaxProofsFetch) {
			return errResp(ErrRequestRejected, "")
		}
		for _, req := range req.Reqs {
			// Retrieve the requested state entry, stopping if enough was found
			if number := rawdb.ReadHeaderNumber(pm.chainDb, req.BHash); number != nil {
				if header := rawdb.ReadHeader(pm.chainDb, req.BHash, *number); header != nil {
					statedb, err := pm.blockchain.State()
					if err != nil {
						continue
					}
					var trie state.Trie
					if len(req.AccKey) > 0 {
						account, err := pm.getAccount(statedb, header.Root, common.BytesToHash(req.AccKey))
						if err != nil {
							continue
						}
						trie, _ = statedb.Database().OpenStorageTrie(common.BytesToHash(req.AccKey), account.Root)
					} else {
						trie, _ = statedb.Database().OpenTrie(header.Root)
					}
					if trie != nil {
						var proof light.NodeList
						trie.Prove(req.Key, 0, &proof)

						proofs = append(proofs, proof)
						if bytes += proof.DataSize(); bytes >= softResponseLimit {
							break
						}
					}
				}
			}
		}
		bv, rcost := p.fcClient.RequestProcessed(costs.baseCost + uint64(reqCnt)*costs.reqCost)
		pm.server.fcCostStats.update(msg.Code, uint64(reqCnt), rcost)
		return p.SendProofs(req.ReqID, bv, proofs)

	case GetProofsV2Msg:
		p.Log().Trace("Received les/2 proofs request")
		// Decode the retrieval message
		var req struct {
			ReqID uint64
			Reqs  []ProofReq
		}
		if err := msg.Decode(&req); err != nil {
			return errResp(ErrDecode, "msg %v: %v", msg, err)
		}
		// Gather state data until the fetch or network limits is reached
		var (
			lastBHash common.Hash
			statedb   *state.StateDB
			root      common.Hash
		)
		reqCnt := len(req.Reqs)
		if reject(uint64(reqCnt), MaxProofsFetch) {
			return errResp(ErrRequestRejected, "")
		}

		nodes := light.NewNodeSet()

		for _, req := range req.Reqs {
			// Look up the state belonging to the request
			if statedb == nil || req.BHash != lastBHash {
				statedb, root, lastBHash = nil, common.Hash{}, req.BHash

				if number := rawdb.ReadHeaderNumber(pm.chainDb, req.BHash); number != nil {
					if header := rawdb.ReadHeader(pm.chainDb, req.BHash, *number); header != nil {
						statedb, _ = pm.blockchain.State()
						root = header.Root
					}
				}
			}
			if statedb == nil {
				continue
			}
			// Pull the account or storage trie of the request
			var trie state.Trie
			if len(req.AccKey) > 0 {
				account, err := pm.getAccount(statedb, root, common.BytesToHash(req.AccKey))
				if err != nil {
					continue
				}
				trie, _ = statedb.Database().OpenStorageTrie(common.BytesToHash(req.AccKey), account.Root)
			} else {
				trie, _ = statedb.Database().OpenTrie(root)
			}
			if trie == nil {
				continue
			}
			// Prove the user's request from the account or stroage trie
			trie.Prove(req.Key, req.FromLevel, nodes)
			if nodes.DataSize() >= softResponseLimit {
				break
			}
		}
		bv, rcost := p.fcClient.RequestProcessed(costs.baseCost + uint64(reqCnt)*costs.reqCost)
		pm.server.fcCostStats.update(msg.Code, uint64(reqCnt), rcost)
		return p.SendProofsV2(req.ReqID, bv, nodes.NodeList())

	case ProofsV1Msg:
		if pm.odr == nil {
			return errResp(ErrUnexpectedResponse, "")
		}

		p.Log().Trace("Received proofs response")
		// A batch of merkle proofs arrived to one of our previous requests
		var resp struct {
			ReqID, BV uint64
			Data      []light.NodeList
		}
		if err := msg.Decode(&resp); err != nil {
			return errResp(ErrDecode, "msg %v: %v", msg, err)
		}
		p.fcServer.GotReply(resp.ReqID, resp.BV)
		deliverMsg = &Msg{
			MsgType: MsgProofsV1,
			ReqID:   resp.ReqID,
			Obj:     resp.Data,
		}

	case ProofsV2Msg:
		if pm.odr == nil {
			return errResp(ErrUnexpectedResponse, "")
		}

		p.Log().Trace("Received les/2 proofs response")
		// A batch of merkle proofs arrived to one of our previous requests
		var resp struct {
			ReqID, BV uint64
			Data      light.NodeList
		}
		if err := msg.Decode(&resp); err != nil {
			return errResp(ErrDecode, "msg %v: %v", msg, err)
		}
		p.fcServer.GotReply(resp.ReqID, resp.BV)
		deliverMsg = &Msg{
			MsgType: MsgProofsV2,
			ReqID:   resp.ReqID,
			Obj:     resp.Data,
		}

	case GetHeaderProofsMsg:
		p.Log().Trace("Received headers proof request")
		// Decode the retrieval message
		var req struct {
			ReqID uint64
			Reqs  []ChtReq
		}
		if err := msg.Decode(&req); err != nil {
			return errResp(ErrDecode, "msg %v: %v", msg, err)
		}
		// Gather state data until the fetch or network limits is reached
		var (
			bytes  int
			proofs []ChtResp
		)
		reqCnt := len(req.Reqs)
		if reject(uint64(reqCnt), MaxHelperTrieProofsFetch) {
			return errResp(ErrRequestRejected, "")
		}
		trieDb := trie.NewDatabase(ethdb.NewTable(pm.chainDb, light.ChtTablePrefix))
		for _, req := range req.Reqs {
			if header := pm.blockchain.GetHeaderByNumber(req.BlockNum); header != nil {
				sectionHead := rawdb.ReadCanonicalHash(pm.chainDb, req.ChtNum*light.CHTFrequencyServer-1)
				if root := light.GetChtRoot(pm.chainDb, req.ChtNum-1, sectionHead); root != (common.Hash{}) {
					trie, err := trie.New(root, trieDb)
					if err != nil {
						continue
					}
					var encNumber [8]byte
					binary.BigEndian.PutUint64(encNumber[:], req.BlockNum)

					var proof light.NodeList
					trie.Prove(encNumber[:], 0, &proof)

					proofs = append(proofs, ChtResp{Header: header, Proof: proof})
					if bytes += proof.DataSize() + estHeaderRlpSize; bytes >= softResponseLimit {
						break
					}
				}
			}
		}
		bv, rcost := p.fcClient.RequestProcessed(costs.baseCost + uint64(reqCnt)*costs.reqCost)
		pm.server.fcCostStats.update(msg.Code, uint64(reqCnt), rcost)
		return p.SendHeaderProofs(req.ReqID, bv, proofs)

	case GetHelperTrieProofsMsg:
		p.Log().Trace("Received helper trie proof request")
		// Decode the retrieval message
		var req struct {
			ReqID uint64
			Reqs  []HelperTrieReq
		}
		if err := msg.Decode(&req); err != nil {
			return errResp(ErrDecode, "msg %v: %v", msg, err)
		}
		// Gather state data until the fetch or network limits is reached
		var (
			auxBytes int
			auxData  [][]byte
		)
		reqCnt := len(req.Reqs)
		if reject(uint64(reqCnt), MaxHelperTrieProofsFetch) {
			return errResp(ErrRequestRejected, "")
		}

		var (
			lastIdx  uint64
			lastType uint
			root     common.Hash
			auxTrie  *trie.Trie
		)
		nodes := light.NewNodeSet()
		for _, req := range req.Reqs {
			if auxTrie == nil || req.Type != lastType || req.TrieIdx != lastIdx {
				auxTrie, lastType, lastIdx = nil, req.Type, req.TrieIdx

				var prefix string
				if root, prefix = pm.getHelperTrie(req.Type, req.TrieIdx); root != (common.Hash{}) {
					auxTrie, _ = trie.New(root, trie.NewDatabase(ethdb.NewTable(pm.chainDb, prefix)))
				}
			}
			if req.AuxReq == auxRoot {
				var data []byte
				if root != (common.Hash{}) {
					data = root[:]
				}
				auxData = append(auxData, data)
				auxBytes += len(data)
			} else {
				if auxTrie != nil {
					auxTrie.Prove(req.Key, req.FromLevel, nodes)
				}
				if req.AuxReq != 0 {
					data := pm.getHelperTrieAuxData(req)
					auxData = append(auxData, data)
					auxBytes += len(data)
				}
			}
			if nodes.DataSize()+auxBytes >= softResponseLimit {
				break
			}
		}
		bv, rcost := p.fcClient.RequestProcessed(costs.baseCost + uint64(reqCnt)*costs.reqCost)
		pm.server.fcCostStats.update(msg.Code, uint64(reqCnt), rcost)
		return p.SendHelperTrieProofs(req.ReqID, bv, HelperTrieResps{Proofs: nodes.NodeList(), AuxData: auxData})

	case HeaderProofsMsg:
		if pm.odr == nil {
			return errResp(ErrUnexpectedResponse, "")
		}

		p.Log().Trace("Received headers proof response")
		var resp struct {
			ReqID, BV uint64
			Data      []ChtResp
		}
		if err := msg.Decode(&resp); err != nil {
			return errResp(ErrDecode, "msg %v: %v", msg, err)
		}
		p.fcServer.GotReply(resp.ReqID, resp.BV)
		deliverMsg = &Msg{
			MsgType: MsgHeaderProofs,
			ReqID:   resp.ReqID,
			Obj:     resp.Data,
		}

	case HelperTrieProofsMsg:
		if pm.odr == nil {
			return errResp(ErrUnexpectedResponse, "")
		}

		p.Log().Trace("Received helper trie proof response")
		var resp struct {
			ReqID, BV uint64
			Data      HelperTrieResps
		}
		if err := msg.Decode(&resp); err != nil {
			return errResp(ErrDecode, "msg %v: %v", msg, err)
		}

		p.fcServer.GotReply(resp.ReqID, resp.BV)
		deliverMsg = &Msg{
			MsgType: MsgHelperTrieProofs,
			ReqID:   resp.ReqID,
			Obj:     resp.Data,
		}

	case SendTxMsg:
		if pm.txpool == nil {
			return errResp(ErrRequestRejected, "")
		}
		// Transactions arrived, parse all of them and deliver to the pool
		var txs []*types.Transaction
		if err := msg.Decode(&txs); err != nil {
			return errResp(ErrDecode, "msg %v: %v", msg, err)
		}
		reqCnt := len(txs)
		if reject(uint64(reqCnt), MaxTxSend) {
			return errResp(ErrRequestRejected, "")
		}
		pm.txpool.AddRemotes(txs)

		_, rcost := p.fcClient.RequestProcessed(costs.baseCost + uint64(reqCnt)*costs.reqCost)
		pm.server.fcCostStats.update(msg.Code, uint64(reqCnt), rcost)

	case SendTxV2Msg:
		if pm.txpool == nil {
			return errResp(ErrRequestRejected, "")
		}
		// Transactions arrived, parse all of them and deliver to the pool
		var req struct {
			ReqID uint64
			Txs   []*types.Transaction
		}
		if err := msg.Decode(&req); err != nil {
			return errResp(ErrDecode, "msg %v: %v", msg, err)
		}
		reqCnt := len(req.Txs)
		if reject(uint64(reqCnt), MaxTxSend) {
			return errResp(ErrRequestRejected, "")
		}

		hashes := make([]common.Hash, len(req.Txs))
		for i, tx := range req.Txs {
			hashes[i] = tx.Hash()
		}
		stats := pm.txStatus(hashes)
		for i, stat := range stats {
			if stat.Status == core.TxStatusUnknown {
				if errs := pm.txpool.AddRemotes([]*types.Transaction{req.Txs[i]}); errs[0] != nil {
					stats[i].Error = errs[0].Error()
					continue
				}
				stats[i] = pm.txStatus([]common.Hash{hashes[i]})[0]
			}
		}

		bv, rcost := p.fcClient.RequestProcessed(costs.baseCost + uint64(reqCnt)*costs.reqCost)
		pm.server.fcCostStats.update(msg.Code, uint64(reqCnt), rcost)

		return p.SendTxStatus(req.ReqID, bv, stats)

	case GetTxStatusMsg:
		if pm.txpool == nil {
			return errResp(ErrUnexpectedResponse, "")
		}
		// Transactions arrived, parse all of them and deliver to the pool
		var req struct {
			ReqID  uint64
			Hashes []common.Hash
		}
		if err := msg.Decode(&req); err != nil {
			return errResp(ErrDecode, "msg %v: %v", msg, err)
		}
		reqCnt := len(req.Hashes)
		if reject(uint64(reqCnt), MaxTxStatus) {
			return errResp(ErrRequestRejected, "")
		}
		bv, rcost := p.fcClient.RequestProcessed(costs.baseCost + uint64(reqCnt)*costs.reqCost)
		pm.server.fcCostStats.update(msg.Code, uint64(reqCnt), rcost)

		return p.SendTxStatus(req.ReqID, bv, pm.txStatus(req.Hashes))

	case TxStatusMsg:
		if pm.odr == nil {
			return errResp(ErrUnexpectedResponse, "")
		}

		p.Log().Trace("Received tx status response")
		var resp struct {
			ReqID, BV uint64
			Status    []txStatus
		}
		if err := msg.Decode(&resp); err != nil {
			return errResp(ErrDecode, "msg %v: %v", msg, err)
		}

		p.fcServer.GotReply(resp.ReqID, resp.BV)

	default:
		p.Log().Trace("Received unknown message", "code", msg.Code)
		return errResp(ErrInvalidMsgCode, "%v", msg.Code)
	}

	if deliverMsg != nil {
		err := pm.retriever.deliver(p, deliverMsg)
		if err != nil {
			p.responseErrors++
			if p.responseErrors > maxResponseErrors {
				return err
			}
		}
	}
	return nil
}

// getAccount retrieves an account from the state based at root.
func (pm *ProtocolManager) getAccount(statedb *state.StateDB, root, hash common.Hash) (state.Account, error) {
	trie, err := trie.New(root, statedb.Database().TrieDB())
	if err != nil {
		return state.Account{}, err
	}
	blob, err := trie.TryGet(hash[:])
	if err != nil {
		return state.Account{}, err
	}
	var account state.Account
	if err = rlp.DecodeBytes(blob, &account); err != nil {
		return state.Account{}, err
	}
	return account, nil
}

// getHelperTrie returns the post-processed trie root for the given trie ID and section index
func (pm *ProtocolManager) getHelperTrie(id uint, idx uint64) (common.Hash, string) {
	switch id {
	case htCanonical:
		sectionHead := rawdb.ReadCanonicalHash(pm.chainDb, (idx+1)*light.CHTFrequencyClient-1)
		return light.GetChtV2Root(pm.chainDb, idx, sectionHead), light.ChtTablePrefix
	case htBloomBits:
		sectionHead := rawdb.ReadCanonicalHash(pm.chainDb, (idx+1)*light.BloomTrieFrequency-1)
		return light.GetBloomTrieRoot(pm.chainDb, idx, sectionHead), light.BloomTrieTablePrefix
	}
	return common.Hash{}, ""
}

// getHelperTrieAuxData returns requested auxiliary data for the given HelperTrie request
func (pm *ProtocolManager) getHelperTrieAuxData(req HelperTrieReq) []byte {
	if req.Type == htCanonical && req.AuxReq == auxHeader && len(req.Key) == 8 {
		blockNum := binary.BigEndian.Uint64(req.Key)
		hash := rawdb.ReadCanonicalHash(pm.chainDb, blockNum)
		return rawdb.ReadHeaderRLP(pm.chainDb, hash, blockNum)
	}
	return nil
}

func (pm *ProtocolManager) txStatus(hashes []common.Hash) []txStatus {
	stats := make([]txStatus, len(hashes))
	for i, stat := range pm.txpool.Status(hashes) {
		// Save the status we've got from the transaction pool
		stats[i].Status = stat

		// If the transaction is unknown to the pool, try looking it up locally
		if stat == core.TxStatusUnknown {
			if block, number, index := rawdb.ReadTxLookupEntry(pm.chainDb, hashes[i]); block != (common.Hash{}) {
				stats[i].Status = core.TxStatusIncluded
				stats[i].Lookup = &rawdb.TxLookupEntry{BlockHash: block, BlockIndex: number, Index: index}
			}
		}
	}
	return stats
}

<<<<<<< HEAD
// isULCEnabled returns true if we can use ULC
func (pm *ProtocolManager) isULCEnabled() bool {
	if pm.ulc == nil || len(pm.ulc.trustedKeys) == 0 {
		return false
	}
	return true
}

// NodeInfo represents a short summary of the Ethereum sub-protocol metadata
// known about the host peer.
type NodeInfo struct {
	Network    uint64                  `json:"network"`    // Ethereum network ID (1=Frontier, 2=Morden, Ropsten=3, Rinkeby=4)
	Difficulty *big.Int                `json:"difficulty"` // Total difficulty of the host's blockchain
	Genesis    common.Hash             `json:"genesis"`    // SHA3 hash of the host's genesis block
	Config     *params.ChainConfig     `json:"config"`     // Chain configuration for the fork rules
	Head       common.Hash             `json:"head"`       // SHA3 hash of the host's best owned block
	CHT        light.TrustedCheckpoint `json:"cht"`        // Trused CHT checkpoint for fast catchup
}

// NodeInfo retrieves some protocol metadata about the running host node.
func (self *ProtocolManager) NodeInfo() *NodeInfo {
	head := self.blockchain.CurrentHeader()
	hash := head.Hash()

	var cht light.TrustedCheckpoint

	sections, _, sectionHead := self.odr.ChtIndexer().Sections()
	sections2, _, sectionHead2 := self.odr.BloomTrieIndexer().Sections()
	if sections2 < sections {
		sections = sections2
		sectionHead = sectionHead2
	}
	if sections > 0 {
		sectionIndex := sections - 1
		cht = light.TrustedCheckpoint{
			SectionIdx:  sectionIndex,
			SectionHead: sectionHead,
			CHTRoot:     light.GetChtRoot(self.chainDb, sectionIndex, sectionHead),
			BloomRoot:   light.GetBloomTrieRoot(self.chainDb, sectionIndex, sectionHead),
		}
	}

	return &NodeInfo{
		Network:    self.networkId,
		Difficulty: self.blockchain.GetTd(hash, head.Number.Uint64()),
		Genesis:    self.blockchain.Genesis().Hash(),
		Config:     self.blockchain.Config(),
		Head:       hash,
		CHT:        cht,
	}
}

=======
>>>>>>> c929030e
// downloaderPeerNotify implements peerSetNotify
type downloaderPeerNotify ProtocolManager

type peerConnection struct {
	manager *ProtocolManager
	peer    *peer
}

func (pc *peerConnection) Head() (common.Hash, *big.Int) {
	return pc.peer.HeadAndTd()
}

func (pc *peerConnection) RequestHeadersByHash(origin common.Hash, amount int, skip int, reverse bool) error {
	reqID := genReqID()
	rq := &distReq{
		getCost: func(dp distPeer) uint64 {
			peer := dp.(*peer)
			return peer.GetRequestCost(GetBlockHeadersMsg, amount)
		},
		canSend: func(dp distPeer) bool {
			return dp.(*peer) == pc.peer
		},
		request: func(dp distPeer) func() {
			peer := dp.(*peer)
			cost := peer.GetRequestCost(GetBlockHeadersMsg, amount)
			peer.fcServer.QueueRequest(reqID, cost)
			return func() { peer.RequestHeadersByHash(reqID, cost, origin, amount, skip, reverse) }
		},
	}
	_, ok := <-pc.manager.reqDist.queue(rq)
	if !ok {
		return light.ErrNoPeers
	}
	return nil
}

func (pc *peerConnection) RequestHeadersByNumber(origin uint64, amount int, skip int, reverse bool) error {
	reqID := genReqID()
	rq := &distReq{
		getCost: func(dp distPeer) uint64 {
			peer := dp.(*peer)
			return peer.GetRequestCost(GetBlockHeadersMsg, amount)
		},
		canSend: func(dp distPeer) bool {
			p := dp.(*peer)
			return p == pc.peer
		},
		request: func(dp distPeer) func() {
			peer := dp.(*peer)
			cost := peer.GetRequestCost(GetBlockHeadersMsg, amount)
			peer.fcServer.QueueRequest(reqID, cost)
			return func() { peer.RequestHeadersByNumber(reqID, cost, origin, amount, skip, reverse) }
		},
	}
	_, ok := <-pc.manager.reqDist.queue(rq)
	if !ok {
		return light.ErrNoPeers
	}
	return nil
}

func (d *downloaderPeerNotify) registerPeer(p *peer) {
	pm := (*ProtocolManager)(d)
	pc := &peerConnection{
		manager: pm,
		peer:    p,
	}
	pm.downloader.RegisterLightPeer(p.id, ethVersion, pc)
}

func (d *downloaderPeerNotify) unregisterPeer(p *peer) {
	pm := (*ProtocolManager)(d)
	if pm.ulc == nil || p.isTrusted {
		pm.downloader.UnregisterPeer(p.id)
	}
}<|MERGE_RESOLUTION|>--- conflicted
+++ resolved
@@ -125,11 +125,9 @@
 
 // NewProtocolManager returns a new ethereum sub protocol manager. The Ethereum sub protocol manages peers capable
 // with the ethereum network.
-<<<<<<< HEAD
 func NewProtocolManager(
 	chainConfig *params.ChainConfig,
 	lightSync bool,
-	protocolVersions []uint,
 	networkId uint64,
 	mux *event.TypeMux,
 	engine consensus.Engine,
@@ -143,9 +141,6 @@
 	quitSync chan struct{},
 	wg *sync.WaitGroup,
 	ulcConfig *eth.ULCConfig) (*ProtocolManager, error) {
-=======
-func NewProtocolManager(chainConfig *params.ChainConfig, lightSync bool, networkId uint64, mux *event.TypeMux, engine consensus.Engine, peers *peerSet, blockchain BlockChain, txpool txPool, chainDb ethdb.Database, odr *LesOdr, txrelay *LesTxRelay, serverPool *serverPool, quitSync chan struct{}, wg *sync.WaitGroup) (*ProtocolManager, error) {
->>>>>>> c929030e
 	// Create the protocol manager with the base fields
 	manager := &ProtocolManager{
 		lightSync:   lightSync,
@@ -169,61 +164,10 @@
 		manager.reqDist = odr.retriever.dist
 	}
 
-<<<<<<< HEAD
 	if ulcConfig != nil {
 		manager.ulc = newULC(ulcConfig)
 	}
 
-	// Initiate a sub-protocol for every implemented version we can handle
-	manager.SubProtocols = make([]p2p.Protocol, 0, len(protocolVersions))
-	for _, version := range protocolVersions {
-		// Compatible, initialize the sub-protocol
-		version := version // Closure for the run
-		manager.SubProtocols = append(manager.SubProtocols, p2p.Protocol{
-			Name:    "les",
-			Version: version,
-			Length:  ProtocolLengths[version],
-			Run: func(p *p2p.Peer, rw p2p.MsgReadWriter) error {
-				var entry *poolEntry
-				peer := manager.newPeer(int(version), networkId, p, rw)
-				if manager.serverPool != nil {
-					addr := p.RemoteAddr().(*net.TCPAddr)
-					entry = manager.serverPool.connect(peer, addr.IP, uint16(addr.Port))
-				}
-				peer.poolEntry = entry
-				select {
-				case manager.newPeerCh <- peer:
-					manager.wg.Add(1)
-					defer manager.wg.Done()
-					err := manager.handle(peer)
-					if entry != nil {
-						manager.serverPool.disconnect(entry)
-					}
-					return err
-				case <-manager.quitSync:
-					if entry != nil {
-						manager.serverPool.disconnect(entry)
-					}
-					return p2p.DiscQuitting
-				}
-			},
-			NodeInfo: func() interface{} {
-				return manager.NodeInfo()
-			},
-			PeerInfo: func(id discover.NodeID) interface{} {
-				if p := manager.peers.Peer(fmt.Sprintf("%x", id[:8])); p != nil {
-					return p.Info()
-				}
-				return nil
-			},
-		})
-	}
-	if len(manager.SubProtocols) == 0 {
-		return nil, errIncompatibleConfig
-	}
-
-=======
->>>>>>> c929030e
 	removePeer := manager.removePeer
 	if disableClientRemovePeer {
 		removePeer = func(id string) {}
@@ -1256,7 +1200,6 @@
 	return stats
 }
 
-<<<<<<< HEAD
 // isULCEnabled returns true if we can use ULC
 func (pm *ProtocolManager) isULCEnabled() bool {
 	if pm.ulc == nil || len(pm.ulc.trustedKeys) == 0 {
@@ -1265,52 +1208,6 @@
 	return true
 }
 
-// NodeInfo represents a short summary of the Ethereum sub-protocol metadata
-// known about the host peer.
-type NodeInfo struct {
-	Network    uint64                  `json:"network"`    // Ethereum network ID (1=Frontier, 2=Morden, Ropsten=3, Rinkeby=4)
-	Difficulty *big.Int                `json:"difficulty"` // Total difficulty of the host's blockchain
-	Genesis    common.Hash             `json:"genesis"`    // SHA3 hash of the host's genesis block
-	Config     *params.ChainConfig     `json:"config"`     // Chain configuration for the fork rules
-	Head       common.Hash             `json:"head"`       // SHA3 hash of the host's best owned block
-	CHT        light.TrustedCheckpoint `json:"cht"`        // Trused CHT checkpoint for fast catchup
-}
-
-// NodeInfo retrieves some protocol metadata about the running host node.
-func (self *ProtocolManager) NodeInfo() *NodeInfo {
-	head := self.blockchain.CurrentHeader()
-	hash := head.Hash()
-
-	var cht light.TrustedCheckpoint
-
-	sections, _, sectionHead := self.odr.ChtIndexer().Sections()
-	sections2, _, sectionHead2 := self.odr.BloomTrieIndexer().Sections()
-	if sections2 < sections {
-		sections = sections2
-		sectionHead = sectionHead2
-	}
-	if sections > 0 {
-		sectionIndex := sections - 1
-		cht = light.TrustedCheckpoint{
-			SectionIdx:  sectionIndex,
-			SectionHead: sectionHead,
-			CHTRoot:     light.GetChtRoot(self.chainDb, sectionIndex, sectionHead),
-			BloomRoot:   light.GetBloomTrieRoot(self.chainDb, sectionIndex, sectionHead),
-		}
-	}
-
-	return &NodeInfo{
-		Network:    self.networkId,
-		Difficulty: self.blockchain.GetTd(hash, head.Number.Uint64()),
-		Genesis:    self.blockchain.Genesis().Hash(),
-		Config:     self.blockchain.Config(),
-		Head:       hash,
-		CHT:        cht,
-	}
-}
-
-=======
->>>>>>> c929030e
 // downloaderPeerNotify implements peerSetNotify
 type downloaderPeerNotify ProtocolManager
 
