// Copyright 2016 The go-ethereum Authors
// This file is part of the go-ethereum library.
//
// The go-ethereum library is free software: you can redistribute it and/or modify
// it under the terms of the GNU Lesser General Public License as published by
// the Free Software Foundation, either version 3 of the License, or
// (at your option) any later version.
//
// The go-ethereum library is distributed in the hope that it will be useful,
// but WITHOUT ANY WARRANTY; without even the implied warranty of
// MERCHANTABILITY or FITNESS FOR A PARTICULAR PURPOSE. See the
// GNU Lesser General Public License for more details.
//
// You should have received a copy of the GNU Lesser General Public License
// along with the go-ethereum library. If not, see <http://www.gnu.org/licenses/>.

// Package les implements the Light Ethereum Subprotocol.
package les

import (
	"encoding/binary"
	"encoding/json"
	"errors"
	"fmt"
	"math/big"
	"net"
	"sync"
	"time"

	"github.com/ethereum/go-ethereum/common"
	"github.com/ethereum/go-ethereum/consensus"
	"github.com/ethereum/go-ethereum/core"
	"github.com/ethereum/go-ethereum/core/rawdb"
	"github.com/ethereum/go-ethereum/core/state"
	"github.com/ethereum/go-ethereum/core/types"
	"github.com/ethereum/go-ethereum/eth"
	"github.com/ethereum/go-ethereum/eth/downloader"
	"github.com/ethereum/go-ethereum/ethdb"
	"github.com/ethereum/go-ethereum/event"
	"github.com/ethereum/go-ethereum/light"
	"github.com/ethereum/go-ethereum/log"
	"github.com/ethereum/go-ethereum/p2p"
	"github.com/ethereum/go-ethereum/p2p/discover"
	"github.com/ethereum/go-ethereum/p2p/discv5"
	"github.com/ethereum/go-ethereum/params"
	"github.com/ethereum/go-ethereum/rlp"
	"github.com/ethereum/go-ethereum/trie"
)

const (
	softResponseLimit = 2 * 1024 * 1024 // Target maximum size of returned blocks, headers or node data.
	estHeaderRlpSize  = 500             // Approximate size of an RLP encoded block header

	ethVersion = 63 // equivalent eth version for the downloader

	MaxHeaderFetch           = 192 // Amount of block headers to be fetched per retrieval request
	MaxBodyFetch             = 32  // Amount of block bodies to be fetched per retrieval request
	MaxReceiptFetch          = 128 // Amount of transaction receipts to allow fetching per request
	MaxCodeFetch             = 64  // Amount of contract codes to allow fetching per request
	MaxProofsFetch           = 64  // Amount of merkle proofs to be fetched per retrieval request
	MaxHelperTrieProofsFetch = 64  // Amount of merkle proofs to be fetched per retrieval request
	MaxTxSend                = 64  // Amount of transactions to be send per request
	MaxTxStatus              = 256 // Amount of transactions to queried per request

	disableClientRemovePeer = false
)

// errIncompatibleConfig is returned if the requested protocols and configs are
// not compatible (low protocol version restrictions and high requirements).
var errIncompatibleConfig = errors.New("incompatible configuration")

func errResp(code errCode, format string, v ...interface{}) error {
	return fmt.Errorf("%v - %v", code, fmt.Sprintf(format, v...))
}

type BlockChain interface {
	Config() *params.ChainConfig
	HasHeader(hash common.Hash, number uint64) bool
	GetHeader(hash common.Hash, number uint64) *types.Header
	GetHeaderByHash(hash common.Hash) *types.Header
	CurrentHeader() *types.Header
	GetTd(hash common.Hash, number uint64) *big.Int
	State() (*state.StateDB, error)
	InsertHeaderChain(chain []*types.Header, checkFreq int) (int, error)
	Rollback(chain []common.Hash)
	GetHeaderByNumber(number uint64) *types.Header
	GetAncestor(hash common.Hash, number, ancestor uint64, maxNonCanonical *uint64) (common.Hash, uint64)
	Genesis() *types.Block
	SubscribeChainHeadEvent(ch chan<- core.ChainHeadEvent) event.Subscription
}

type txPool interface {
	AddRemotes(txs []*types.Transaction) []error
	Status(hashes []common.Hash) []core.TxStatus
}

type ProtocolManager struct {
	lightSync   bool
	txpool      txPool
	txrelay     *LesTxRelay
	networkId   uint64
	chainConfig *params.ChainConfig
	blockchain  BlockChain
	chainDb     ethdb.Database
	odr         *LesOdr
	server      *LesServer
	serverPool  *serverPool
	lesTopic    discv5.Topic
	reqDist     *requestDistributor
	retriever   *retrieveManager

	downloader *downloader.Downloader
	fetcher    *lightFetcher
	peers      *peerSet
	maxPeers   int

	SubProtocols []p2p.Protocol

	eventMux *event.TypeMux

	// channels for fetcher, syncer, txsyncLoop
	newPeerCh   chan *peer
	quitSync    chan struct{}
	noMorePeers chan struct{}

	// wait group is used for graceful shutdowns during downloading
	// and processing
	wg  *sync.WaitGroup
	ulc *ulc
}

// NewProtocolManager returns a new ethereum sub protocol manager. The Ethereum sub protocol manages peers capable
// with the ethereum network.
<<<<<<< HEAD
func NewProtocolManager(
	chainConfig *params.ChainConfig,
	lightSync bool,
	protocolVersions []uint,
	networkId uint64,
	mux *event.TypeMux,
	engine consensus.Engine,
	peers *peerSet,
	blockchain BlockChain,
	txpool txPool,
	chainDb ethdb.Database,
	odr *LesOdr,
	txrelay *LesTxRelay,
	quitSync chan struct{},
	wg *sync.WaitGroup,
	ulcConfig *eth.ULCConfig) (*ProtocolManager, error) {
=======
func NewProtocolManager(chainConfig *params.ChainConfig, lightSync bool, protocolVersions []uint, networkId uint64, mux *event.TypeMux, engine consensus.Engine, peers *peerSet, blockchain BlockChain, txpool txPool, chainDb ethdb.Database, odr *LesOdr, txrelay *LesTxRelay, serverPool *serverPool, quitSync chan struct{}, wg *sync.WaitGroup) (*ProtocolManager, error) {
>>>>>>> ec192f18
	// Create the protocol manager with the base fields
	manager := &ProtocolManager{
		lightSync:   lightSync,
		eventMux:    mux,
		blockchain:  blockchain,
		chainConfig: chainConfig,
		chainDb:     chainDb,
		odr:         odr,
		networkId:   networkId,
		txpool:      txpool,
		txrelay:     txrelay,
		serverPool:  serverPool,
		peers:       peers,
		newPeerCh:   make(chan *peer),
		quitSync:    quitSync,
		wg:          wg,
		noMorePeers: make(chan struct{}),
	}
	if odr != nil {
		manager.retriever = odr.retriever
		manager.reqDist = odr.retriever.dist
	}

	if ulcConfig != nil {
		manager.ulc = newULC(ulcConfig)
	}

	// Initiate a sub-protocol for every implemented version we can handle
	manager.SubProtocols = make([]p2p.Protocol, 0, len(protocolVersions))
	for _, version := range protocolVersions {
		// Compatible, initialize the sub-protocol
		version := version // Closure for the run
		manager.SubProtocols = append(manager.SubProtocols, p2p.Protocol{
			Name:    "les",
			Version: version,
			Length:  ProtocolLengths[version],
			Run: func(p *p2p.Peer, rw p2p.MsgReadWriter) error {
				var entry *poolEntry
				peer := manager.newPeer(int(version), networkId, p, rw)
				if manager.serverPool != nil {
					addr := p.RemoteAddr().(*net.TCPAddr)
					entry = manager.serverPool.connect(peer, addr.IP, uint16(addr.Port))
				}
				peer.poolEntry = entry
				select {
				case manager.newPeerCh <- peer:
					manager.wg.Add(1)
					defer manager.wg.Done()
					err := manager.handle(peer)
					if entry != nil {
						manager.serverPool.disconnect(entry)
					}
					return err
				case <-manager.quitSync:
					if entry != nil {
						manager.serverPool.disconnect(entry)
					}
					return p2p.DiscQuitting
				}
			},
			NodeInfo: func() interface{} {
				return manager.NodeInfo()
			},
			PeerInfo: func(id discover.NodeID) interface{} {
				if p := manager.peers.Peer(fmt.Sprintf("%x", id[:8])); p != nil {
					return p.Info()
				}
				return nil
			},
		})
	}
	if len(manager.SubProtocols) == 0 {
		return nil, errIncompatibleConfig
	}

	removePeer := manager.removePeer
	if disableClientRemovePeer {
		removePeer = func(id string) {}
	}

	if lightSync {
		manager.downloader = downloader.New(downloader.LightSync, chainDb, manager.eventMux, nil, blockchain, removePeer)
		manager.peers.notify((*downloaderPeerNotify)(manager))
		manager.fetcher = newLightFetcher(manager)
	}

	return manager, nil
}

// removePeer initiates disconnection from a peer by removing it from the peer set
func (pm *ProtocolManager) removePeer(id string) {
	pm.peers.Unregister(id)
}

func (pm *ProtocolManager) Start(maxPeers int) {
	pm.maxPeers = maxPeers

	if pm.lightSync {
		go pm.syncer()
	} else {
		go func() {
			for range pm.newPeerCh {
			}
		}()
	}
}

func (pm *ProtocolManager) Stop() {
	// Showing a log message. During download / process this could actually
	// take between 5 to 10 seconds and therefor feedback is required.
	log.Info("Stopping light Ethereum protocol")

	// Quit the sync loop.
	// After this send has completed, no new peers will be accepted.
	pm.noMorePeers <- struct{}{}

	close(pm.quitSync) // quits syncer, fetcher

	// Disconnect existing sessions.
	// This also closes the gate for any new registrations on the peer set.
	// sessions which are already established but not added to pm.peers yet
	// will exit when they try to register.
	pm.peers.Close()

	// Wait for any process action
	pm.wg.Wait()

	log.Info("Light Ethereum protocol stopped")
}

func (pm *ProtocolManager) newPeer(pv int, nv uint64, p *p2p.Peer, rw p2p.MsgReadWriter) *peer {
	var isTrusted bool
	if pm.isULCEnabled() {
		isTrusted = pm.ulc.isTrusted(p.ID())
	}
	return newPeer(pv, nv, isTrusted, p, newMeteredMsgWriter(rw))
}

// handle is the callback invoked to manage the life cycle of a les peer. When
// this function terminates, the peer is disconnected.
func (pm *ProtocolManager) handle(p *peer) error {
	// Ignore maxPeers if this is a trusted peer
	if pm.peers.Len() >= pm.maxPeers && !p.Peer.Info().Network.Trusted {
		return p2p.DiscTooManyPeers
	}

	p.Log().Debug("Light Ethereum peer connected", "name", p.Name())

	// Execute the LES handshake
	var (
		genesis = pm.blockchain.Genesis()
		head    = pm.blockchain.CurrentHeader()
		hash    = head.Hash()
		number  = head.Number.Uint64()
		td      = pm.blockchain.GetTd(hash, number)
	)
	if err := p.Handshake(td, hash, number, genesis.Hash(), pm.server); err != nil {
		p.Log().Debug("Light Ethereum handshake failed", "err", err)
		return err
	}

	if rw, ok := p.rw.(*meteredMsgReadWriter); ok {
		rw.Init(p.version)
	}

	// Register the peer locally
	if err := pm.peers.Register(p); err != nil {
		p.Log().Error("Light Ethereum peer registration failed", "err", err)
		return err
	}
	defer func() {
		if pm.server != nil && pm.server.fcManager != nil && p.fcClient != nil {
			p.fcClient.Remove(pm.server.fcManager)
		}
		pm.removePeer(p.id)
	}()

	// Register the peer in the downloader. If the downloader considers it banned, we disconnect
	if pm.lightSync {
		p.lock.Lock()
		head := p.headInfo
		p.lock.Unlock()
		if pm.fetcher != nil {
			pm.fetcher.announce(p, head)
		}

		if p.poolEntry != nil {
			pm.serverPool.registered(p.poolEntry)
		}
	}

	stop := make(chan struct{})
	defer close(stop)
	go func() {
		// new block announce loop
		for {
			select {
			case announce := <-p.announceChn:
				p.SendAnnounce(announce)
			case <-stop:
				return
			}
		}
	}()

	// main loop. handle incoming messages.
	for {
		if err := pm.handleMsg(p); err != nil {
			p.Log().Debug("Light Ethereum message handling failed", "err", err)
			return err
		}
	}
}

var reqList = []uint64{GetBlockHeadersMsg, GetBlockBodiesMsg, GetCodeMsg, GetReceiptsMsg, GetProofsV1Msg, SendTxMsg, SendTxV2Msg, GetTxStatusMsg, GetHeaderProofsMsg, GetProofsV2Msg, GetHelperTrieProofsMsg}

// handleMsg is invoked whenever an inbound message is received from a remote
// peer. The remote connection is torn down upon returning any error.
func (pm *ProtocolManager) handleMsg(p *peer) error {
	// Read the next message from the remote peer, and ensure it's fully consumed
	msg, err := p.rw.ReadMsg()
	if err != nil {
		return err
	}
	p.Log().Trace("Light Ethereum message arrived", "code", msg.Code, "bytes", msg.Size)

	costs := p.fcCosts[msg.Code]
	reject := func(reqCnt, maxCnt uint64) bool {
		if p.fcClient == nil || reqCnt > maxCnt {
			return true
		}
		bufValue, _ := p.fcClient.AcceptRequest()
		cost := costs.baseCost + reqCnt*costs.reqCost
		if cost > pm.server.defParams.BufLimit {
			cost = pm.server.defParams.BufLimit
		}
		if cost > bufValue {
			recharge := time.Duration((cost - bufValue) * 1000000 / pm.server.defParams.MinRecharge)
			p.Log().Error("Request came too early", "recharge", common.PrettyDuration(recharge))
			return true
		}
		return false
	}

	if msg.Size > ProtocolMaxMsgSize {
		return errResp(ErrMsgTooLarge, "%v > %v", msg.Size, ProtocolMaxMsgSize)
	}
	defer msg.Discard()

	var deliverMsg *Msg

	// Handle the message depending on its contents
	switch msg.Code {
	case StatusMsg:
		p.Log().Trace("Received status message")
		// Status messages should never arrive after the handshake
		return errResp(ErrExtraStatusMsg, "uncontrolled status message")

	// Block header query, collect the requested headers and reply
	case AnnounceMsg:
		p.Log().Trace("Received announce message")
		if p.announceType == announceTypeNone {
			return errResp(ErrUnexpectedResponse, "")
		}

		var req announceData
		if err := msg.Decode(&req); err != nil {
			return errResp(ErrDecode, "%v: %v", msg, err)
		}

		if p.announceType == announceTypeSigned {
			if err := req.checkSignature(p.pubKey); err != nil {
				p.Log().Trace("Invalid announcement signature", "err", err)
				return err
			}
			p.Log().Trace("Valid announcement signature")
		}

		p.Log().Trace("Announce message content", "number", req.Number, "hash", req.Hash, "td", req.Td, "reorg", req.ReorgDepth)
		if pm.fetcher != nil {
			pm.fetcher.announce(p, &req)
		}

	case GetBlockHeadersMsg:
		p.Log().Trace("Received block header request")
		// Decode the complex header query
		var req struct {
			ReqID uint64
			Query getBlockHeadersData
		}
		if err := msg.Decode(&req); err != nil {
			return errResp(ErrDecode, "%v: %v", msg, err)
		}

		query := req.Query
		if reject(query.Amount, MaxHeaderFetch) {
			return errResp(ErrRequestRejected, "")
		}

		hashMode := query.Origin.Hash != (common.Hash{})
		first := true
		maxNonCanonical := uint64(100)

		// Gather headers until the fetch or network limits is reached
		var (
			bytes   common.StorageSize
			headers []*types.Header
			unknown bool
		)
		for !unknown && len(headers) < int(query.Amount) && bytes < softResponseLimit {
			// Retrieve the next header satisfying the query
			var origin *types.Header
			if hashMode {
				if first {
					first = false
					origin = pm.blockchain.GetHeaderByHash(query.Origin.Hash)
					if origin != nil {
						query.Origin.Number = origin.Number.Uint64()
					}
				} else {
					origin = pm.blockchain.GetHeader(query.Origin.Hash, query.Origin.Number)
				}
			} else {
				origin = pm.blockchain.GetHeaderByNumber(query.Origin.Number)
			}
			if origin == nil {
				break
			}
			headers = append(headers, origin)
			bytes += estHeaderRlpSize

			// Advance to the next header of the query
			switch {
			case hashMode && query.Reverse:
				// Hash based traversal towards the genesis block
				ancestor := query.Skip + 1
				if ancestor == 0 {
					unknown = true
				} else {
					query.Origin.Hash, query.Origin.Number = pm.blockchain.GetAncestor(query.Origin.Hash, query.Origin.Number, ancestor, &maxNonCanonical)
					unknown = (query.Origin.Hash == common.Hash{})
				}
			case hashMode && !query.Reverse:
				// Hash based traversal towards the leaf block
				var (
					current = origin.Number.Uint64()
					next    = current + query.Skip + 1
				)
				if next <= current {
					infos, _ := json.MarshalIndent(p.Peer.Info(), "", "  ")
					p.Log().Warn("GetBlockHeaders skip overflow attack", "current", current, "skip", query.Skip, "next", next, "attacker", infos)
					unknown = true
				} else {
					if header := pm.blockchain.GetHeaderByNumber(next); header != nil {
						nextHash := header.Hash()
						expOldHash, _ := pm.blockchain.GetAncestor(nextHash, next, query.Skip+1, &maxNonCanonical)
						if expOldHash == query.Origin.Hash {
							query.Origin.Hash, query.Origin.Number = nextHash, next
						} else {
							unknown = true
						}
					} else {
						unknown = true
					}
				}
			case query.Reverse:
				// Number based traversal towards the genesis block
				if query.Origin.Number >= query.Skip+1 {
					query.Origin.Number -= query.Skip + 1
				} else {
					unknown = true
				}

			case !query.Reverse:
				// Number based traversal towards the leaf block
				query.Origin.Number += query.Skip + 1
			}
		}

		bv, rcost := p.fcClient.RequestProcessed(costs.baseCost + query.Amount*costs.reqCost)
		pm.server.fcCostStats.update(msg.Code, query.Amount, rcost)
		return p.SendBlockHeaders(req.ReqID, bv, headers)

	case BlockHeadersMsg:
		if pm.downloader == nil {
			return errResp(ErrUnexpectedResponse, "")
		}

		p.Log().Trace("Received block header response message")
		// A batch of headers arrived to one of our previous requests
		var resp struct {
			ReqID, BV uint64
			Headers   []*types.Header
		}
		if err := msg.Decode(&resp); err != nil {
			return errResp(ErrDecode, "msg %v: %v", msg, err)
		}
		p.fcServer.GotReply(resp.ReqID, resp.BV)
		if pm.fetcher != nil && pm.fetcher.requestedID(resp.ReqID) {
			pm.fetcher.deliverHeaders(p, resp.ReqID, resp.Headers)
		} else {
			err := pm.downloader.DeliverHeaders(p.id, resp.Headers)
			if err != nil {
				log.Debug(fmt.Sprint(err))
			}
		}

	case GetBlockBodiesMsg:
		p.Log().Trace("Received block bodies request")
		// Decode the retrieval message
		var req struct {
			ReqID  uint64
			Hashes []common.Hash
		}
		if err := msg.Decode(&req); err != nil {
			return errResp(ErrDecode, "msg %v: %v", msg, err)
		}
		// Gather blocks until the fetch or network limits is reached
		var (
			bytes  int
			bodies []rlp.RawValue
		)
		reqCnt := len(req.Hashes)
		if reject(uint64(reqCnt), MaxBodyFetch) {
			return errResp(ErrRequestRejected, "")
		}
		for _, hash := range req.Hashes {
			if bytes >= softResponseLimit {
				break
			}
			// Retrieve the requested block body, stopping if enough was found
			if number := rawdb.ReadHeaderNumber(pm.chainDb, hash); number != nil {
				if data := rawdb.ReadBodyRLP(pm.chainDb, hash, *number); len(data) != 0 {
					bodies = append(bodies, data)
					bytes += len(data)
				}
			}
		}
		bv, rcost := p.fcClient.RequestProcessed(costs.baseCost + uint64(reqCnt)*costs.reqCost)
		pm.server.fcCostStats.update(msg.Code, uint64(reqCnt), rcost)
		return p.SendBlockBodiesRLP(req.ReqID, bv, bodies)

	case BlockBodiesMsg:
		if pm.odr == nil {
			return errResp(ErrUnexpectedResponse, "")
		}

		p.Log().Trace("Received block bodies response")
		// A batch of block bodies arrived to one of our previous requests
		var resp struct {
			ReqID, BV uint64
			Data      []*types.Body
		}
		if err := msg.Decode(&resp); err != nil {
			return errResp(ErrDecode, "msg %v: %v", msg, err)
		}
		p.fcServer.GotReply(resp.ReqID, resp.BV)
		deliverMsg = &Msg{
			MsgType: MsgBlockBodies,
			ReqID:   resp.ReqID,
			Obj:     resp.Data,
		}

	case GetCodeMsg:
		p.Log().Trace("Received code request")
		// Decode the retrieval message
		var req struct {
			ReqID uint64
			Reqs  []CodeReq
		}
		if err := msg.Decode(&req); err != nil {
			return errResp(ErrDecode, "msg %v: %v", msg, err)
		}
		// Gather state data until the fetch or network limits is reached
		var (
			bytes int
			data  [][]byte
		)
		reqCnt := len(req.Reqs)
		if reject(uint64(reqCnt), MaxCodeFetch) {
			return errResp(ErrRequestRejected, "")
		}
		for _, req := range req.Reqs {
			// Retrieve the requested state entry, stopping if enough was found
			if number := rawdb.ReadHeaderNumber(pm.chainDb, req.BHash); number != nil {
				if header := rawdb.ReadHeader(pm.chainDb, req.BHash, *number); header != nil {
					statedb, err := pm.blockchain.State()
					if err != nil {
						continue
					}
					account, err := pm.getAccount(statedb, header.Root, common.BytesToHash(req.AccKey))
					if err != nil {
						continue
					}
					code, _ := statedb.Database().TrieDB().Node(common.BytesToHash(account.CodeHash))

					data = append(data, code)
					if bytes += len(code); bytes >= softResponseLimit {
						break
					}
				}
			}
		}
		bv, rcost := p.fcClient.RequestProcessed(costs.baseCost + uint64(reqCnt)*costs.reqCost)
		pm.server.fcCostStats.update(msg.Code, uint64(reqCnt), rcost)
		return p.SendCode(req.ReqID, bv, data)

	case CodeMsg:
		if pm.odr == nil {
			return errResp(ErrUnexpectedResponse, "")
		}

		p.Log().Trace("Received code response")
		// A batch of node state data arrived to one of our previous requests
		var resp struct {
			ReqID, BV uint64
			Data      [][]byte
		}
		if err := msg.Decode(&resp); err != nil {
			return errResp(ErrDecode, "msg %v: %v", msg, err)
		}
		p.fcServer.GotReply(resp.ReqID, resp.BV)
		deliverMsg = &Msg{
			MsgType: MsgCode,
			ReqID:   resp.ReqID,
			Obj:     resp.Data,
		}

	case GetReceiptsMsg:
		p.Log().Trace("Received receipts request")
		// Decode the retrieval message
		var req struct {
			ReqID  uint64
			Hashes []common.Hash
		}
		if err := msg.Decode(&req); err != nil {
			return errResp(ErrDecode, "msg %v: %v", msg, err)
		}
		// Gather state data until the fetch or network limits is reached
		var (
			bytes    int
			receipts []rlp.RawValue
		)
		reqCnt := len(req.Hashes)
		if reject(uint64(reqCnt), MaxReceiptFetch) {
			return errResp(ErrRequestRejected, "")
		}
		for _, hash := range req.Hashes {
			if bytes >= softResponseLimit {
				break
			}
			// Retrieve the requested block's receipts, skipping if unknown to us
			var results types.Receipts
			if number := rawdb.ReadHeaderNumber(pm.chainDb, hash); number != nil {
				results = rawdb.ReadReceipts(pm.chainDb, hash, *number)
			}
			if results == nil {
				if header := pm.blockchain.GetHeaderByHash(hash); header == nil || header.ReceiptHash != types.EmptyRootHash {
					continue
				}
			}
			// If known, encode and queue for response packet
			if encoded, err := rlp.EncodeToBytes(results); err != nil {
				log.Error("Failed to encode receipt", "err", err)
			} else {
				receipts = append(receipts, encoded)
				bytes += len(encoded)
			}
		}
		bv, rcost := p.fcClient.RequestProcessed(costs.baseCost + uint64(reqCnt)*costs.reqCost)
		pm.server.fcCostStats.update(msg.Code, uint64(reqCnt), rcost)
		return p.SendReceiptsRLP(req.ReqID, bv, receipts)

	case ReceiptsMsg:
		if pm.odr == nil {
			return errResp(ErrUnexpectedResponse, "")
		}

		p.Log().Trace("Received receipts response")
		// A batch of receipts arrived to one of our previous requests
		var resp struct {
			ReqID, BV uint64
			Receipts  []types.Receipts
		}
		if err := msg.Decode(&resp); err != nil {
			return errResp(ErrDecode, "msg %v: %v", msg, err)
		}
		p.fcServer.GotReply(resp.ReqID, resp.BV)
		deliverMsg = &Msg{
			MsgType: MsgReceipts,
			ReqID:   resp.ReqID,
			Obj:     resp.Receipts,
		}

	case GetProofsV1Msg:
		p.Log().Trace("Received proofs request")
		// Decode the retrieval message
		var req struct {
			ReqID uint64
			Reqs  []ProofReq
		}
		if err := msg.Decode(&req); err != nil {
			return errResp(ErrDecode, "msg %v: %v", msg, err)
		}
		// Gather state data until the fetch or network limits is reached
		var (
			bytes  int
			proofs proofsData
		)
		reqCnt := len(req.Reqs)
		if reject(uint64(reqCnt), MaxProofsFetch) {
			return errResp(ErrRequestRejected, "")
		}
		for _, req := range req.Reqs {
			// Retrieve the requested state entry, stopping if enough was found
			if number := rawdb.ReadHeaderNumber(pm.chainDb, req.BHash); number != nil {
				if header := rawdb.ReadHeader(pm.chainDb, req.BHash, *number); header != nil {
					statedb, err := pm.blockchain.State()
					if err != nil {
						continue
					}
					var trie state.Trie
					if len(req.AccKey) > 0 {
						account, err := pm.getAccount(statedb, header.Root, common.BytesToHash(req.AccKey))
						if err != nil {
							continue
						}
						trie, _ = statedb.Database().OpenStorageTrie(common.BytesToHash(req.AccKey), account.Root)
					} else {
						trie, _ = statedb.Database().OpenTrie(header.Root)
					}
					if trie != nil {
						var proof light.NodeList
						trie.Prove(req.Key, 0, &proof)

						proofs = append(proofs, proof)
						if bytes += proof.DataSize(); bytes >= softResponseLimit {
							break
						}
					}
				}
			}
		}
		bv, rcost := p.fcClient.RequestProcessed(costs.baseCost + uint64(reqCnt)*costs.reqCost)
		pm.server.fcCostStats.update(msg.Code, uint64(reqCnt), rcost)
		return p.SendProofs(req.ReqID, bv, proofs)

	case GetProofsV2Msg:
		p.Log().Trace("Received les/2 proofs request")
		// Decode the retrieval message
		var req struct {
			ReqID uint64
			Reqs  []ProofReq
		}
		if err := msg.Decode(&req); err != nil {
			return errResp(ErrDecode, "msg %v: %v", msg, err)
		}
		// Gather state data until the fetch or network limits is reached
		var (
			lastBHash common.Hash
			statedb   *state.StateDB
			root      common.Hash
		)
		reqCnt := len(req.Reqs)
		if reject(uint64(reqCnt), MaxProofsFetch) {
			return errResp(ErrRequestRejected, "")
		}

		nodes := light.NewNodeSet()

		for _, req := range req.Reqs {
			// Look up the state belonging to the request
			if statedb == nil || req.BHash != lastBHash {
				statedb, root, lastBHash = nil, common.Hash{}, req.BHash

				if number := rawdb.ReadHeaderNumber(pm.chainDb, req.BHash); number != nil {
					if header := rawdb.ReadHeader(pm.chainDb, req.BHash, *number); header != nil {
						statedb, _ = pm.blockchain.State()
						root = header.Root
					}
				}
			}
			if statedb == nil {
				continue
			}
			// Pull the account or storage trie of the request
			var trie state.Trie
			if len(req.AccKey) > 0 {
				account, err := pm.getAccount(statedb, root, common.BytesToHash(req.AccKey))
				if err != nil {
					continue
				}
				trie, _ = statedb.Database().OpenStorageTrie(common.BytesToHash(req.AccKey), account.Root)
			} else {
				trie, _ = statedb.Database().OpenTrie(root)
			}
			if trie == nil {
				continue
			}
			// Prove the user's request from the account or stroage trie
			trie.Prove(req.Key, req.FromLevel, nodes)
			if nodes.DataSize() >= softResponseLimit {
				break
			}
		}
		bv, rcost := p.fcClient.RequestProcessed(costs.baseCost + uint64(reqCnt)*costs.reqCost)
		pm.server.fcCostStats.update(msg.Code, uint64(reqCnt), rcost)
		return p.SendProofsV2(req.ReqID, bv, nodes.NodeList())

	case ProofsV1Msg:
		if pm.odr == nil {
			return errResp(ErrUnexpectedResponse, "")
		}

		p.Log().Trace("Received proofs response")
		// A batch of merkle proofs arrived to one of our previous requests
		var resp struct {
			ReqID, BV uint64
			Data      []light.NodeList
		}
		if err := msg.Decode(&resp); err != nil {
			return errResp(ErrDecode, "msg %v: %v", msg, err)
		}
		p.fcServer.GotReply(resp.ReqID, resp.BV)
		deliverMsg = &Msg{
			MsgType: MsgProofsV1,
			ReqID:   resp.ReqID,
			Obj:     resp.Data,
		}

	case ProofsV2Msg:
		if pm.odr == nil {
			return errResp(ErrUnexpectedResponse, "")
		}

		p.Log().Trace("Received les/2 proofs response")
		// A batch of merkle proofs arrived to one of our previous requests
		var resp struct {
			ReqID, BV uint64
			Data      light.NodeList
		}
		if err := msg.Decode(&resp); err != nil {
			return errResp(ErrDecode, "msg %v: %v", msg, err)
		}
		p.fcServer.GotReply(resp.ReqID, resp.BV)
		deliverMsg = &Msg{
			MsgType: MsgProofsV2,
			ReqID:   resp.ReqID,
			Obj:     resp.Data,
		}

	case GetHeaderProofsMsg:
		p.Log().Trace("Received headers proof request")
		// Decode the retrieval message
		var req struct {
			ReqID uint64
			Reqs  []ChtReq
		}
		if err := msg.Decode(&req); err != nil {
			return errResp(ErrDecode, "msg %v: %v", msg, err)
		}
		// Gather state data until the fetch or network limits is reached
		var (
			bytes  int
			proofs []ChtResp
		)
		reqCnt := len(req.Reqs)
		if reject(uint64(reqCnt), MaxHelperTrieProofsFetch) {
			return errResp(ErrRequestRejected, "")
		}
		trieDb := trie.NewDatabase(ethdb.NewTable(pm.chainDb, light.ChtTablePrefix))
		for _, req := range req.Reqs {
			if header := pm.blockchain.GetHeaderByNumber(req.BlockNum); header != nil {
				sectionHead := rawdb.ReadCanonicalHash(pm.chainDb, req.ChtNum*light.CHTFrequencyServer-1)
				if root := light.GetChtRoot(pm.chainDb, req.ChtNum-1, sectionHead); root != (common.Hash{}) {
					trie, err := trie.New(root, trieDb)
					if err != nil {
						continue
					}
					var encNumber [8]byte
					binary.BigEndian.PutUint64(encNumber[:], req.BlockNum)

					var proof light.NodeList
					trie.Prove(encNumber[:], 0, &proof)

					proofs = append(proofs, ChtResp{Header: header, Proof: proof})
					if bytes += proof.DataSize() + estHeaderRlpSize; bytes >= softResponseLimit {
						break
					}
				}
			}
		}
		bv, rcost := p.fcClient.RequestProcessed(costs.baseCost + uint64(reqCnt)*costs.reqCost)
		pm.server.fcCostStats.update(msg.Code, uint64(reqCnt), rcost)
		return p.SendHeaderProofs(req.ReqID, bv, proofs)

	case GetHelperTrieProofsMsg:
		p.Log().Trace("Received helper trie proof request")
		// Decode the retrieval message
		var req struct {
			ReqID uint64
			Reqs  []HelperTrieReq
		}
		if err := msg.Decode(&req); err != nil {
			return errResp(ErrDecode, "msg %v: %v", msg, err)
		}
		// Gather state data until the fetch or network limits is reached
		var (
			auxBytes int
			auxData  [][]byte
		)
		reqCnt := len(req.Reqs)
		if reject(uint64(reqCnt), MaxHelperTrieProofsFetch) {
			return errResp(ErrRequestRejected, "")
		}

		var (
			lastIdx  uint64
			lastType uint
			root     common.Hash
			auxTrie  *trie.Trie
		)
		nodes := light.NewNodeSet()
		for _, req := range req.Reqs {
			if auxTrie == nil || req.Type != lastType || req.TrieIdx != lastIdx {
				auxTrie, lastType, lastIdx = nil, req.Type, req.TrieIdx

				var prefix string
				if root, prefix = pm.getHelperTrie(req.Type, req.TrieIdx); root != (common.Hash{}) {
					auxTrie, _ = trie.New(root, trie.NewDatabase(ethdb.NewTable(pm.chainDb, prefix)))
				}
			}
			if req.AuxReq == auxRoot {
				var data []byte
				if root != (common.Hash{}) {
					data = root[:]
				}
				auxData = append(auxData, data)
				auxBytes += len(data)
			} else {
				if auxTrie != nil {
					auxTrie.Prove(req.Key, req.FromLevel, nodes)
				}
				if req.AuxReq != 0 {
					data := pm.getHelperTrieAuxData(req)
					auxData = append(auxData, data)
					auxBytes += len(data)
				}
			}
			if nodes.DataSize()+auxBytes >= softResponseLimit {
				break
			}
		}
		bv, rcost := p.fcClient.RequestProcessed(costs.baseCost + uint64(reqCnt)*costs.reqCost)
		pm.server.fcCostStats.update(msg.Code, uint64(reqCnt), rcost)
		return p.SendHelperTrieProofs(req.ReqID, bv, HelperTrieResps{Proofs: nodes.NodeList(), AuxData: auxData})

	case HeaderProofsMsg:
		if pm.odr == nil {
			return errResp(ErrUnexpectedResponse, "")
		}

		p.Log().Trace("Received headers proof response")
		var resp struct {
			ReqID, BV uint64
			Data      []ChtResp
		}
		if err := msg.Decode(&resp); err != nil {
			return errResp(ErrDecode, "msg %v: %v", msg, err)
		}
		p.fcServer.GotReply(resp.ReqID, resp.BV)
		deliverMsg = &Msg{
			MsgType: MsgHeaderProofs,
			ReqID:   resp.ReqID,
			Obj:     resp.Data,
		}

	case HelperTrieProofsMsg:
		if pm.odr == nil {
			return errResp(ErrUnexpectedResponse, "")
		}

		p.Log().Trace("Received helper trie proof response")
		var resp struct {
			ReqID, BV uint64
			Data      HelperTrieResps
		}
		if err := msg.Decode(&resp); err != nil {
			return errResp(ErrDecode, "msg %v: %v", msg, err)
		}

		p.fcServer.GotReply(resp.ReqID, resp.BV)
		deliverMsg = &Msg{
			MsgType: MsgHelperTrieProofs,
			ReqID:   resp.ReqID,
			Obj:     resp.Data,
		}

	case SendTxMsg:
		if pm.txpool == nil {
			return errResp(ErrRequestRejected, "")
		}
		// Transactions arrived, parse all of them and deliver to the pool
		var txs []*types.Transaction
		if err := msg.Decode(&txs); err != nil {
			return errResp(ErrDecode, "msg %v: %v", msg, err)
		}
		reqCnt := len(txs)
		if reject(uint64(reqCnt), MaxTxSend) {
			return errResp(ErrRequestRejected, "")
		}
		pm.txpool.AddRemotes(txs)

		_, rcost := p.fcClient.RequestProcessed(costs.baseCost + uint64(reqCnt)*costs.reqCost)
		pm.server.fcCostStats.update(msg.Code, uint64(reqCnt), rcost)

	case SendTxV2Msg:
		if pm.txpool == nil {
			return errResp(ErrRequestRejected, "")
		}
		// Transactions arrived, parse all of them and deliver to the pool
		var req struct {
			ReqID uint64
			Txs   []*types.Transaction
		}
		if err := msg.Decode(&req); err != nil {
			return errResp(ErrDecode, "msg %v: %v", msg, err)
		}
		reqCnt := len(req.Txs)
		if reject(uint64(reqCnt), MaxTxSend) {
			return errResp(ErrRequestRejected, "")
		}

		hashes := make([]common.Hash, len(req.Txs))
		for i, tx := range req.Txs {
			hashes[i] = tx.Hash()
		}
		stats := pm.txStatus(hashes)
		for i, stat := range stats {
			if stat.Status == core.TxStatusUnknown {
				if errs := pm.txpool.AddRemotes([]*types.Transaction{req.Txs[i]}); errs[0] != nil {
					stats[i].Error = errs[0].Error()
					continue
				}
				stats[i] = pm.txStatus([]common.Hash{hashes[i]})[0]
			}
		}

		bv, rcost := p.fcClient.RequestProcessed(costs.baseCost + uint64(reqCnt)*costs.reqCost)
		pm.server.fcCostStats.update(msg.Code, uint64(reqCnt), rcost)

		return p.SendTxStatus(req.ReqID, bv, stats)

	case GetTxStatusMsg:
		if pm.txpool == nil {
			return errResp(ErrUnexpectedResponse, "")
		}
		// Transactions arrived, parse all of them and deliver to the pool
		var req struct {
			ReqID  uint64
			Hashes []common.Hash
		}
		if err := msg.Decode(&req); err != nil {
			return errResp(ErrDecode, "msg %v: %v", msg, err)
		}
		reqCnt := len(req.Hashes)
		if reject(uint64(reqCnt), MaxTxStatus) {
			return errResp(ErrRequestRejected, "")
		}
		bv, rcost := p.fcClient.RequestProcessed(costs.baseCost + uint64(reqCnt)*costs.reqCost)
		pm.server.fcCostStats.update(msg.Code, uint64(reqCnt), rcost)

		return p.SendTxStatus(req.ReqID, bv, pm.txStatus(req.Hashes))

	case TxStatusMsg:
		if pm.odr == nil {
			return errResp(ErrUnexpectedResponse, "")
		}

		p.Log().Trace("Received tx status response")
		var resp struct {
			ReqID, BV uint64
			Status    []txStatus
		}
		if err := msg.Decode(&resp); err != nil {
			return errResp(ErrDecode, "msg %v: %v", msg, err)
		}

		p.fcServer.GotReply(resp.ReqID, resp.BV)

	default:
		p.Log().Trace("Received unknown message", "code", msg.Code)
		return errResp(ErrInvalidMsgCode, "%v", msg.Code)
	}

	if deliverMsg != nil {
		err := pm.retriever.deliver(p, deliverMsg)
		if err != nil {
			p.responseErrors++
			if p.responseErrors > maxResponseErrors {
				return err
			}
		}
	}
	return nil
}

// getAccount retrieves an account from the state based at root.
func (pm *ProtocolManager) getAccount(statedb *state.StateDB, root, hash common.Hash) (state.Account, error) {
	trie, err := trie.New(root, statedb.Database().TrieDB())
	if err != nil {
		return state.Account{}, err
	}
	blob, err := trie.TryGet(hash[:])
	if err != nil {
		return state.Account{}, err
	}
	var account state.Account
	if err = rlp.DecodeBytes(blob, &account); err != nil {
		return state.Account{}, err
	}
	return account, nil
}

// getHelperTrie returns the post-processed trie root for the given trie ID and section index
func (pm *ProtocolManager) getHelperTrie(id uint, idx uint64) (common.Hash, string) {
	switch id {
	case htCanonical:
		sectionHead := rawdb.ReadCanonicalHash(pm.chainDb, (idx+1)*light.CHTFrequencyClient-1)
		return light.GetChtV2Root(pm.chainDb, idx, sectionHead), light.ChtTablePrefix
	case htBloomBits:
		sectionHead := rawdb.ReadCanonicalHash(pm.chainDb, (idx+1)*light.BloomTrieFrequency-1)
		return light.GetBloomTrieRoot(pm.chainDb, idx, sectionHead), light.BloomTrieTablePrefix
	}
	return common.Hash{}, ""
}

// getHelperTrieAuxData returns requested auxiliary data for the given HelperTrie request
func (pm *ProtocolManager) getHelperTrieAuxData(req HelperTrieReq) []byte {
	switch {
	case req.Type == htCanonical && req.AuxReq == auxHeader && len(req.Key) == 8:
		blockNum := binary.BigEndian.Uint64(req.Key)
		hash := rawdb.ReadCanonicalHash(pm.chainDb, blockNum)
		return rawdb.ReadHeaderRLP(pm.chainDb, hash, blockNum)
	}
	return nil
}

func (pm *ProtocolManager) txStatus(hashes []common.Hash) []txStatus {
	stats := make([]txStatus, len(hashes))
	for i, stat := range pm.txpool.Status(hashes) {
		// Save the status we've got from the transaction pool
		stats[i].Status = stat

		// If the transaction is unknown to the pool, try looking it up locally
		if stat == core.TxStatusUnknown {
			if block, number, index := rawdb.ReadTxLookupEntry(pm.chainDb, hashes[i]); block != (common.Hash{}) {
				stats[i].Status = core.TxStatusIncluded
				stats[i].Lookup = &rawdb.TxLookupEntry{BlockHash: block, BlockIndex: number, Index: index}
			}
		}
	}
	return stats
}

// isULCEnabled returns true if we can use ULC
func (pm *ProtocolManager) isULCEnabled() bool {
	if pm.ulc == nil || len(pm.ulc.trustedKeys) == 0 {
		return false
	}
	return true
}

// NodeInfo represents a short summary of the Ethereum sub-protocol metadata
// known about the host peer.
type NodeInfo struct {
	Network    uint64              `json:"network"`    // Ethereum network ID (1=Frontier, 2=Morden, Ropsten=3, Rinkeby=4)
	Difficulty *big.Int            `json:"difficulty"` // Total difficulty of the host's blockchain
	Genesis    common.Hash         `json:"genesis"`    // SHA3 hash of the host's genesis block
	Config     *params.ChainConfig `json:"config"`     // Chain configuration for the fork rules
	Head       common.Hash         `json:"head"`       // SHA3 hash of the host's best owned block
}

// NodeInfo retrieves some protocol metadata about the running host node.
func (self *ProtocolManager) NodeInfo() *NodeInfo {
	head := self.blockchain.CurrentHeader()
	hash := head.Hash()

	return &NodeInfo{
		Network:    self.networkId,
		Difficulty: self.blockchain.GetTd(hash, head.Number.Uint64()),
		Genesis:    self.blockchain.Genesis().Hash(),
		Config:     self.blockchain.Config(),
		Head:       hash,
	}
}

// downloaderPeerNotify implements peerSetNotify
type downloaderPeerNotify ProtocolManager

type peerConnection struct {
	manager *ProtocolManager
	peer    *peer
}

func (pc *peerConnection) Head() (common.Hash, *big.Int) {
	return pc.peer.HeadAndTd()
}

func (pc *peerConnection) RequestHeadersByHash(origin common.Hash, amount int, skip int, reverse bool) error {
	reqID := genReqID()
	rq := &distReq{
		getCost: func(dp distPeer) uint64 {
			peer := dp.(*peer)
			return peer.GetRequestCost(GetBlockHeadersMsg, amount)
		},
		canSend: func(dp distPeer) bool {
			return dp.(*peer) == pc.peer
		},
		request: func(dp distPeer) func() {
			peer := dp.(*peer)
			cost := peer.GetRequestCost(GetBlockHeadersMsg, amount)
			peer.fcServer.QueueRequest(reqID, cost)
			return func() { peer.RequestHeadersByHash(reqID, cost, origin, amount, skip, reverse) }
		},
	}
	_, ok := <-pc.manager.reqDist.queue(rq)
	if !ok {
		return ErrNoPeers
	}
	return nil
}

func (pc *peerConnection) RequestHeadersByNumber(origin uint64, amount int, skip int, reverse bool) error {
	reqID := genReqID()
	rq := &distReq{
		getCost: func(dp distPeer) uint64 {
			peer := dp.(*peer)
			return peer.GetRequestCost(GetBlockHeadersMsg, amount)
		},
		canSend: func(dp distPeer) bool {
			p := dp.(*peer)
			return p == pc.peer
		},
		request: func(dp distPeer) func() {
			peer := dp.(*peer)
			cost := peer.GetRequestCost(GetBlockHeadersMsg, amount)
			peer.fcServer.QueueRequest(reqID, cost)
			return func() { peer.RequestHeadersByNumber(reqID, cost, origin, amount, skip, reverse) }
		},
	}
	_, ok := <-pc.manager.reqDist.queue(rq)
	if !ok {
		return ErrNoPeers
	}
	return nil
}

func (d *downloaderPeerNotify) registerPeer(p *peer) {
	pm := (*ProtocolManager)(d)
	pc := &peerConnection{
		manager: pm,
		peer:    p,
	}
	pm.downloader.RegisterLightPeer(p.id, ethVersion, pc)
}

func (d *downloaderPeerNotify) unregisterPeer(p *peer) {
	pm := (*ProtocolManager)(d)
	if pm.ulc == nil || p.isTrusted {
		pm.downloader.UnregisterPeer(p.id)
	}
}<|MERGE_RESOLUTION|>--- conflicted
+++ resolved
@@ -131,7 +131,6 @@
 
 // NewProtocolManager returns a new ethereum sub protocol manager. The Ethereum sub protocol manages peers capable
 // with the ethereum network.
-<<<<<<< HEAD
 func NewProtocolManager(
 	chainConfig *params.ChainConfig,
 	lightSync bool,
@@ -145,12 +144,10 @@
 	chainDb ethdb.Database,
 	odr *LesOdr,
 	txrelay *LesTxRelay,
+	serverPool *serverPool,
 	quitSync chan struct{},
 	wg *sync.WaitGroup,
 	ulcConfig *eth.ULCConfig) (*ProtocolManager, error) {
-=======
-func NewProtocolManager(chainConfig *params.ChainConfig, lightSync bool, protocolVersions []uint, networkId uint64, mux *event.TypeMux, engine consensus.Engine, peers *peerSet, blockchain BlockChain, txpool txPool, chainDb ethdb.Database, odr *LesOdr, txrelay *LesTxRelay, serverPool *serverPool, quitSync chan struct{}, wg *sync.WaitGroup) (*ProtocolManager, error) {
->>>>>>> ec192f18
 	// Create the protocol manager with the base fields
 	manager := &ProtocolManager{
 		lightSync:   lightSync,
