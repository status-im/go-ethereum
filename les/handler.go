// Copyright 2016 The go-ethereum Authors
// This file is part of the go-ethereum library.
//
// The go-ethereum library is free software: you can redistribute it and/or modify
// it under the terms of the GNU Lesser General Public License as published by
// the Free Software Foundation, either version 3 of the License, or
// (at your option) any later version.
//
// The go-ethereum library is distributed in the hope that it will be useful,
// but WITHOUT ANY WARRANTY; without even the implied warranty of
// MERCHANTABILITY or FITNESS FOR A PARTICULAR PURPOSE. See the
// GNU Lesser General Public License for more details.
//
// You should have received a copy of the GNU Lesser General Public License
// along with the go-ethereum library. If not, see <http://www.gnu.org/licenses/>.

// Package les implements the Light Ethereum Subprotocol.
package les

import (
	"encoding/binary"
	"encoding/json"
	"fmt"
	"math/big"
	"net"
	"sync"
	"time"

	"github.com/ethereum/go-ethereum/common"
	"github.com/ethereum/go-ethereum/common/mclock"
	"github.com/ethereum/go-ethereum/consensus"
	"github.com/ethereum/go-ethereum/core"
	"github.com/ethereum/go-ethereum/core/rawdb"
	"github.com/ethereum/go-ethereum/core/state"
	"github.com/ethereum/go-ethereum/core/types"
	"github.com/ethereum/go-ethereum/eth"
	"github.com/ethereum/go-ethereum/eth/downloader"
	"github.com/ethereum/go-ethereum/ethdb"
	"github.com/ethereum/go-ethereum/event"
	"github.com/ethereum/go-ethereum/light"
	"github.com/ethereum/go-ethereum/log"
	"github.com/ethereum/go-ethereum/p2p"
	"github.com/ethereum/go-ethereum/p2p/discv5"
	"github.com/ethereum/go-ethereum/params"
	"github.com/ethereum/go-ethereum/rlp"
	"github.com/ethereum/go-ethereum/trie"
)

const (
	softResponseLimit = 2 * 1024 * 1024 // Target maximum size of returned blocks, headers or node data.
	estHeaderRlpSize  = 500             // Approximate size of an RLP encoded block header

	ethVersion = 63 // equivalent eth version for the downloader

	MaxHeaderFetch           = 192 // Amount of block headers to be fetched per retrieval request
	MaxBodyFetch             = 32  // Amount of block bodies to be fetched per retrieval request
	MaxReceiptFetch          = 128 // Amount of transaction receipts to allow fetching per request
	MaxCodeFetch             = 64  // Amount of contract codes to allow fetching per request
	MaxProofsFetch           = 64  // Amount of merkle proofs to be fetched per retrieval request
	MaxHelperTrieProofsFetch = 64  // Amount of merkle proofs to be fetched per retrieval request
	MaxTxSend                = 64  // Amount of transactions to be send per request
	MaxTxStatus              = 256 // Amount of transactions to queried per request

	disableClientRemovePeer = false
)

func errResp(code errCode, format string, v ...interface{}) error {
	return fmt.Errorf("%v - %v", code, fmt.Sprintf(format, v...))
}

type BlockChain interface {
	Config() *params.ChainConfig
	HasHeader(hash common.Hash, number uint64) bool
	GetHeader(hash common.Hash, number uint64) *types.Header
	GetHeaderByHash(hash common.Hash) *types.Header
	CurrentHeader() *types.Header
	GetTd(hash common.Hash, number uint64) *big.Int
	State() (*state.StateDB, error)
	InsertHeaderChain(chain []*types.Header, checkFreq int) (int, error)
	Rollback(chain []common.Hash)
	GetHeaderByNumber(number uint64) *types.Header
	GetAncestor(hash common.Hash, number, ancestor uint64, maxNonCanonical *uint64) (common.Hash, uint64)
	Genesis() *types.Block
	SubscribeChainHeadEvent(ch chan<- core.ChainHeadEvent) event.Subscription
}

type txPool interface {
	AddRemotes(txs []*types.Transaction) []error
	Status(hashes []common.Hash) []core.TxStatus
}

type ProtocolManager struct {
	lightSync   bool
	txpool      txPool
	txrelay     *LesTxRelay
	networkId   uint64
	chainConfig *params.ChainConfig
	iConfig     *light.IndexerConfig
	blockchain  BlockChain
	chainDb     ethdb.Database
	odr         *LesOdr
	server      *LesServer
	serverPool  *serverPool
	clientPool  *freeClientPool
	lesTopic    discv5.Topic
	reqDist     *requestDistributor
	retriever   *retrieveManager

	downloader *downloader.Downloader
	fetcher    *lightFetcher
	peers      *peerSet
	maxPeers   int

	eventMux *event.TypeMux

	// channels for fetcher, syncer, txsyncLoop
	newPeerCh   chan *peer
	quitSync    chan struct{}
	noMorePeers chan struct{}

	// wait group is used for graceful shutdowns during downloading
	// and processing
	wg  *sync.WaitGroup
	ulc *ulc
}

// NewProtocolManager returns a new ethereum sub protocol manager. The Ethereum sub protocol manages peers capable
// with the ethereum network.
<<<<<<< HEAD
func NewProtocolManager(
	chainConfig *params.ChainConfig,
	lightSync bool,
	networkId uint64,
	mux *event.TypeMux,
	engine consensus.Engine,
	peers *peerSet,
	blockchain BlockChain,
	txpool txPool,
	chainDb ethdb.Database,
	odr *LesOdr,
	txrelay *LesTxRelay,
	serverPool *serverPool,
	quitSync chan struct{},
	wg *sync.WaitGroup,
	ulcConfig *eth.ULCConfig) (*ProtocolManager, error) {
=======
func NewProtocolManager(chainConfig *params.ChainConfig, indexerConfig *light.IndexerConfig, lightSync bool, networkId uint64, mux *event.TypeMux, engine consensus.Engine, peers *peerSet, blockchain BlockChain, txpool txPool, chainDb ethdb.Database, odr *LesOdr, txrelay *LesTxRelay, serverPool *serverPool, quitSync chan struct{}, wg *sync.WaitGroup) (*ProtocolManager, error) {
>>>>>>> 63352bf4
	// Create the protocol manager with the base fields
	manager := &ProtocolManager{
		lightSync:   lightSync,
		eventMux:    mux,
		blockchain:  blockchain,
		chainConfig: chainConfig,
		iConfig:     indexerConfig,
		chainDb:     chainDb,
		odr:         odr,
		networkId:   networkId,
		txpool:      txpool,
		txrelay:     txrelay,
		serverPool:  serverPool,
		peers:       peers,
		newPeerCh:   make(chan *peer),
		quitSync:    quitSync,
		wg:          wg,
		noMorePeers: make(chan struct{}),
	}
	if odr != nil {
		manager.retriever = odr.retriever
		manager.reqDist = odr.retriever.dist
	}

	if ulcConfig != nil {
		manager.ulc = newULC(ulcConfig)
	}

	removePeer := manager.removePeer
	if disableClientRemovePeer {
		removePeer = func(id string) {}
	}

	if lightSync {
		manager.downloader = downloader.New(downloader.LightSync, chainDb, manager.eventMux, nil, blockchain, removePeer)
		manager.peers.notify((*downloaderPeerNotify)(manager))
		manager.fetcher = newLightFetcher(manager)
	}

	return manager, nil
}

// removePeer initiates disconnection from a peer by removing it from the peer set
func (pm *ProtocolManager) removePeer(id string) {
	pm.peers.Unregister(id)
}

func (pm *ProtocolManager) Start(maxPeers int) {
	pm.maxPeers = maxPeers

	if pm.lightSync {
		go pm.syncer()
	} else {
		pm.clientPool = newFreeClientPool(pm.chainDb, maxPeers, 10000, mclock.System{})
		go func() {
			for range pm.newPeerCh {
			}
		}()
	}
}

func (pm *ProtocolManager) Stop() {
	// Showing a log message. During download / process this could actually
	// take between 5 to 10 seconds and therefor feedback is required.
	log.Info("Stopping light Ethereum protocol")

	// Quit the sync loop.
	// After this send has completed, no new peers will be accepted.
	pm.noMorePeers <- struct{}{}

	close(pm.quitSync) // quits syncer, fetcher
	if pm.clientPool != nil {
		pm.clientPool.stop()
	}

	// Disconnect existing sessions.
	// This also closes the gate for any new registrations on the peer set.
	// sessions which are already established but not added to pm.peers yet
	// will exit when they try to register.
	pm.peers.Close()

	// Wait for any process action
	pm.wg.Wait()

	log.Info("Light Ethereum protocol stopped")
}

// runPeer is the p2p protocol run function for the given version.
func (pm *ProtocolManager) runPeer(version uint, p *p2p.Peer, rw p2p.MsgReadWriter) error {
	var entry *poolEntry
	peer := pm.newPeer(int(version), pm.networkId, p, rw)
	if pm.serverPool != nil {
		addr := p.RemoteAddr().(*net.TCPAddr)
		entry = pm.serverPool.connect(peer, addr.IP, uint16(addr.Port))
	}
	peer.poolEntry = entry
	select {
	case pm.newPeerCh <- peer:
		pm.wg.Add(1)
		defer pm.wg.Done()
		err := pm.handle(peer)
		if entry != nil {
			pm.serverPool.disconnect(entry)
		}
		return err
	case <-pm.quitSync:
		if entry != nil {
			pm.serverPool.disconnect(entry)
		}
		return p2p.DiscQuitting
	}
}

func (pm *ProtocolManager) newPeer(pv int, nv uint64, p *p2p.Peer, rw p2p.MsgReadWriter) *peer {
	var isTrusted bool
	if pm.isULCEnabled() {
		isTrusted = pm.ulc.isTrusted(p.ID())
	}
	return newPeer(pv, nv, isTrusted, p, newMeteredMsgWriter(rw))
}

// handle is the callback invoked to manage the life cycle of a les peer. When
// this function terminates, the peer is disconnected.
func (pm *ProtocolManager) handle(p *peer) error {
	// Ignore maxPeers if this is a trusted peer
	// In server mode we try to check into the client pool after handshake
	if pm.lightSync && pm.peers.Len() >= pm.maxPeers && !p.Peer.Info().Network.Trusted {
		return p2p.DiscTooManyPeers
	}

	p.Log().Debug("Light Ethereum peer connected", "name", p.Name())

	// Execute the LES handshake
	var (
		genesis = pm.blockchain.Genesis()
		head    = pm.blockchain.CurrentHeader()
		hash    = head.Hash()
		number  = head.Number.Uint64()
		td      = pm.blockchain.GetTd(hash, number)
	)
	if err := p.Handshake(td, hash, number, genesis.Hash(), pm.server); err != nil {
		p.Log().Debug("Light Ethereum handshake failed", "err", err)
		return err
	}

	if !pm.lightSync && !p.Peer.Info().Network.Trusted {
		addr, ok := p.RemoteAddr().(*net.TCPAddr)
		// test peer address is not a tcp address, don't use client pool if can not typecast
		if ok {
			id := addr.IP.String()
			if !pm.clientPool.connect(id, func() { go pm.removePeer(p.id) }) {
				return p2p.DiscTooManyPeers
			}
			defer pm.clientPool.disconnect(id)
		}
	}

	if rw, ok := p.rw.(*meteredMsgReadWriter); ok {
		rw.Init(p.version)
	}

	// Register the peer locally
	if err := pm.peers.Register(p); err != nil {
		p.Log().Error("Light Ethereum peer registration failed", "err", err)
		return err
	}
	defer func() {
		if pm.server != nil && pm.server.fcManager != nil && p.fcClient != nil {
			p.fcClient.Remove(pm.server.fcManager)
		}
		pm.removePeer(p.id)
	}()

	// Register the peer in the downloader. If the downloader considers it banned, we disconnect
	if pm.lightSync {
		p.lock.Lock()
		head := p.headInfo
		p.lock.Unlock()
		if pm.fetcher != nil {
			pm.fetcher.announce(p, head)
		}

		if p.poolEntry != nil {
			pm.serverPool.registered(p.poolEntry)
		}
	}

	stop := make(chan struct{})
	defer close(stop)
	go func() {
		// new block announce loop
		for {
			select {
			case announce := <-p.announceChn:
				p.SendAnnounce(announce)
			case <-stop:
				return
			}
		}
	}()

	// main loop. handle incoming messages.
	for {
		if err := pm.handleMsg(p); err != nil {
			p.Log().Debug("Light Ethereum message handling failed", "err", err)
			return err
		}
	}
}

var reqList = []uint64{GetBlockHeadersMsg, GetBlockBodiesMsg, GetCodeMsg, GetReceiptsMsg, GetProofsV1Msg, SendTxMsg, SendTxV2Msg, GetTxStatusMsg, GetHeaderProofsMsg, GetProofsV2Msg, GetHelperTrieProofsMsg}

// handleMsg is invoked whenever an inbound message is received from a remote
// peer. The remote connection is torn down upon returning any error.
func (pm *ProtocolManager) handleMsg(p *peer) error {
	// Read the next message from the remote peer, and ensure it's fully consumed
	msg, err := p.rw.ReadMsg()
	if err != nil {
		return err
	}
	p.Log().Trace("Light Ethereum message arrived", "code", msg.Code, "bytes", msg.Size)

	costs := p.fcCosts[msg.Code]
	reject := func(reqCnt, maxCnt uint64) bool {
		if p.fcClient == nil || reqCnt > maxCnt {
			return true
		}
		bufValue, _ := p.fcClient.AcceptRequest()
		cost := costs.baseCost + reqCnt*costs.reqCost
		if cost > pm.server.defParams.BufLimit {
			cost = pm.server.defParams.BufLimit
		}
		if cost > bufValue {
			recharge := time.Duration((cost - bufValue) * 1000000 / pm.server.defParams.MinRecharge)
			p.Log().Error("Request came too early", "recharge", common.PrettyDuration(recharge))
			return true
		}
		return false
	}

	if msg.Size > ProtocolMaxMsgSize {
		return errResp(ErrMsgTooLarge, "%v > %v", msg.Size, ProtocolMaxMsgSize)
	}
	defer msg.Discard()

	var deliverMsg *Msg

	// Handle the message depending on its contents
	switch msg.Code {
	case StatusMsg:
		p.Log().Trace("Received status message")
		// Status messages should never arrive after the handshake
		return errResp(ErrExtraStatusMsg, "uncontrolled status message")

	// Block header query, collect the requested headers and reply
	case AnnounceMsg:
		p.Log().Trace("Received announce message")
		if p.announceType == announceTypeNone {
			return errResp(ErrUnexpectedResponse, "")
		}

		var req announceData
		if err := msg.Decode(&req); err != nil {
			return errResp(ErrDecode, "%v: %v", msg, err)
		}

		if p.announceType == announceTypeSigned {
			if err := req.checkSignature(p.pubKey); err != nil {
				p.Log().Trace("Invalid announcement signature", "err", err)
				return err
			}
			p.Log().Trace("Valid announcement signature")
		}

		p.Log().Trace("Announce message content", "number", req.Number, "hash", req.Hash, "td", req.Td, "reorg", req.ReorgDepth)
		if pm.fetcher != nil {
			pm.fetcher.announce(p, &req)
		}

	case GetBlockHeadersMsg:
		p.Log().Trace("Received block header request")
		// Decode the complex header query
		var req struct {
			ReqID uint64
			Query getBlockHeadersData
		}
		if err := msg.Decode(&req); err != nil {
			return errResp(ErrDecode, "%v: %v", msg, err)
		}

		query := req.Query
		if reject(query.Amount, MaxHeaderFetch) {
			return errResp(ErrRequestRejected, "")
		}

		hashMode := query.Origin.Hash != (common.Hash{})
		first := true
		maxNonCanonical := uint64(100)

		// Gather headers until the fetch or network limits is reached
		var (
			bytes   common.StorageSize
			headers []*types.Header
			unknown bool
		)
		for !unknown && len(headers) < int(query.Amount) && bytes < softResponseLimit {
			// Retrieve the next header satisfying the query
			var origin *types.Header
			if hashMode {
				if first {
					first = false
					origin = pm.blockchain.GetHeaderByHash(query.Origin.Hash)
					if origin != nil {
						query.Origin.Number = origin.Number.Uint64()
					}
				} else {
					origin = pm.blockchain.GetHeader(query.Origin.Hash, query.Origin.Number)
				}
			} else {
				origin = pm.blockchain.GetHeaderByNumber(query.Origin.Number)
			}
			if origin == nil {
				break
			}
			headers = append(headers, origin)
			bytes += estHeaderRlpSize

			// Advance to the next header of the query
			switch {
			case hashMode && query.Reverse:
				// Hash based traversal towards the genesis block
				ancestor := query.Skip + 1
				if ancestor == 0 {
					unknown = true
				} else {
					query.Origin.Hash, query.Origin.Number = pm.blockchain.GetAncestor(query.Origin.Hash, query.Origin.Number, ancestor, &maxNonCanonical)
					unknown = (query.Origin.Hash == common.Hash{})
				}
			case hashMode && !query.Reverse:
				// Hash based traversal towards the leaf block
				var (
					current = origin.Number.Uint64()
					next    = current + query.Skip + 1
				)
				if next <= current {
					infos, _ := json.MarshalIndent(p.Peer.Info(), "", "  ")
					p.Log().Warn("GetBlockHeaders skip overflow attack", "current", current, "skip", query.Skip, "next", next, "attacker", infos)
					unknown = true
				} else {
					if header := pm.blockchain.GetHeaderByNumber(next); header != nil {
						nextHash := header.Hash()
						expOldHash, _ := pm.blockchain.GetAncestor(nextHash, next, query.Skip+1, &maxNonCanonical)
						if expOldHash == query.Origin.Hash {
							query.Origin.Hash, query.Origin.Number = nextHash, next
						} else {
							unknown = true
						}
					} else {
						unknown = true
					}
				}
			case query.Reverse:
				// Number based traversal towards the genesis block
				if query.Origin.Number >= query.Skip+1 {
					query.Origin.Number -= query.Skip + 1
				} else {
					unknown = true
				}

			case !query.Reverse:
				// Number based traversal towards the leaf block
				query.Origin.Number += query.Skip + 1
			}
		}

		bv, rcost := p.fcClient.RequestProcessed(costs.baseCost + query.Amount*costs.reqCost)
		pm.server.fcCostStats.update(msg.Code, query.Amount, rcost)
		return p.SendBlockHeaders(req.ReqID, bv, headers)

	case BlockHeadersMsg:
		if pm.downloader == nil {
			return errResp(ErrUnexpectedResponse, "")
		}

		p.Log().Trace("Received block header response message")
		// A batch of headers arrived to one of our previous requests
		var resp struct {
			ReqID, BV uint64
			Headers   []*types.Header
		}
		if err := msg.Decode(&resp); err != nil {
			return errResp(ErrDecode, "msg %v: %v", msg, err)
		}
		p.fcServer.GotReply(resp.ReqID, resp.BV)
		if pm.fetcher != nil && pm.fetcher.requestedID(resp.ReqID) {
			pm.fetcher.deliverHeaders(p, resp.ReqID, resp.Headers)
		} else {
			err := pm.downloader.DeliverHeaders(p.id, resp.Headers)
			if err != nil {
				log.Debug(fmt.Sprint(err))
			}
		}

	case GetBlockBodiesMsg:
		p.Log().Trace("Received block bodies request")
		// Decode the retrieval message
		var req struct {
			ReqID  uint64
			Hashes []common.Hash
		}
		if err := msg.Decode(&req); err != nil {
			return errResp(ErrDecode, "msg %v: %v", msg, err)
		}
		// Gather blocks until the fetch or network limits is reached
		var (
			bytes  int
			bodies []rlp.RawValue
		)
		reqCnt := len(req.Hashes)
		if reject(uint64(reqCnt), MaxBodyFetch) {
			return errResp(ErrRequestRejected, "")
		}
		for _, hash := range req.Hashes {
			if bytes >= softResponseLimit {
				break
			}
			// Retrieve the requested block body, stopping if enough was found
			if number := rawdb.ReadHeaderNumber(pm.chainDb, hash); number != nil {
				if data := rawdb.ReadBodyRLP(pm.chainDb, hash, *number); len(data) != 0 {
					bodies = append(bodies, data)
					bytes += len(data)
				}
			}
		}
		bv, rcost := p.fcClient.RequestProcessed(costs.baseCost + uint64(reqCnt)*costs.reqCost)
		pm.server.fcCostStats.update(msg.Code, uint64(reqCnt), rcost)
		return p.SendBlockBodiesRLP(req.ReqID, bv, bodies)

	case BlockBodiesMsg:
		if pm.odr == nil {
			return errResp(ErrUnexpectedResponse, "")
		}

		p.Log().Trace("Received block bodies response")
		// A batch of block bodies arrived to one of our previous requests
		var resp struct {
			ReqID, BV uint64
			Data      []*types.Body
		}
		if err := msg.Decode(&resp); err != nil {
			return errResp(ErrDecode, "msg %v: %v", msg, err)
		}
		p.fcServer.GotReply(resp.ReqID, resp.BV)
		deliverMsg = &Msg{
			MsgType: MsgBlockBodies,
			ReqID:   resp.ReqID,
			Obj:     resp.Data,
		}

	case GetCodeMsg:
		p.Log().Trace("Received code request")
		// Decode the retrieval message
		var req struct {
			ReqID uint64
			Reqs  []CodeReq
		}
		if err := msg.Decode(&req); err != nil {
			return errResp(ErrDecode, "msg %v: %v", msg, err)
		}
		// Gather state data until the fetch or network limits is reached
		var (
			bytes int
			data  [][]byte
		)
		reqCnt := len(req.Reqs)
		if reject(uint64(reqCnt), MaxCodeFetch) {
			return errResp(ErrRequestRejected, "")
		}
		for _, req := range req.Reqs {
			// Retrieve the requested state entry, stopping if enough was found
			if number := rawdb.ReadHeaderNumber(pm.chainDb, req.BHash); number != nil {
				if header := rawdb.ReadHeader(pm.chainDb, req.BHash, *number); header != nil {
					statedb, err := pm.blockchain.State()
					if err != nil {
						continue
					}
					account, err := pm.getAccount(statedb, header.Root, common.BytesToHash(req.AccKey))
					if err != nil {
						continue
					}
					code, _ := statedb.Database().TrieDB().Node(common.BytesToHash(account.CodeHash))

					data = append(data, code)
					if bytes += len(code); bytes >= softResponseLimit {
						break
					}
				}
			}
		}
		bv, rcost := p.fcClient.RequestProcessed(costs.baseCost + uint64(reqCnt)*costs.reqCost)
		pm.server.fcCostStats.update(msg.Code, uint64(reqCnt), rcost)
		return p.SendCode(req.ReqID, bv, data)

	case CodeMsg:
		if pm.odr == nil {
			return errResp(ErrUnexpectedResponse, "")
		}

		p.Log().Trace("Received code response")
		// A batch of node state data arrived to one of our previous requests
		var resp struct {
			ReqID, BV uint64
			Data      [][]byte
		}
		if err := msg.Decode(&resp); err != nil {
			return errResp(ErrDecode, "msg %v: %v", msg, err)
		}
		p.fcServer.GotReply(resp.ReqID, resp.BV)
		deliverMsg = &Msg{
			MsgType: MsgCode,
			ReqID:   resp.ReqID,
			Obj:     resp.Data,
		}

	case GetReceiptsMsg:
		p.Log().Trace("Received receipts request")
		// Decode the retrieval message
		var req struct {
			ReqID  uint64
			Hashes []common.Hash
		}
		if err := msg.Decode(&req); err != nil {
			return errResp(ErrDecode, "msg %v: %v", msg, err)
		}
		// Gather state data until the fetch or network limits is reached
		var (
			bytes    int
			receipts []rlp.RawValue
		)
		reqCnt := len(req.Hashes)
		if reject(uint64(reqCnt), MaxReceiptFetch) {
			return errResp(ErrRequestRejected, "")
		}
		for _, hash := range req.Hashes {
			if bytes >= softResponseLimit {
				break
			}
			// Retrieve the requested block's receipts, skipping if unknown to us
			var results types.Receipts
			if number := rawdb.ReadHeaderNumber(pm.chainDb, hash); number != nil {
				results = rawdb.ReadReceipts(pm.chainDb, hash, *number)
			}
			if results == nil {
				if header := pm.blockchain.GetHeaderByHash(hash); header == nil || header.ReceiptHash != types.EmptyRootHash {
					continue
				}
			}
			// If known, encode and queue for response packet
			if encoded, err := rlp.EncodeToBytes(results); err != nil {
				log.Error("Failed to encode receipt", "err", err)
			} else {
				receipts = append(receipts, encoded)
				bytes += len(encoded)
			}
		}
		bv, rcost := p.fcClient.RequestProcessed(costs.baseCost + uint64(reqCnt)*costs.reqCost)
		pm.server.fcCostStats.update(msg.Code, uint64(reqCnt), rcost)
		return p.SendReceiptsRLP(req.ReqID, bv, receipts)

	case ReceiptsMsg:
		if pm.odr == nil {
			return errResp(ErrUnexpectedResponse, "")
		}

		p.Log().Trace("Received receipts response")
		// A batch of receipts arrived to one of our previous requests
		var resp struct {
			ReqID, BV uint64
			Receipts  []types.Receipts
		}
		if err := msg.Decode(&resp); err != nil {
			return errResp(ErrDecode, "msg %v: %v", msg, err)
		}
		p.fcServer.GotReply(resp.ReqID, resp.BV)
		deliverMsg = &Msg{
			MsgType: MsgReceipts,
			ReqID:   resp.ReqID,
			Obj:     resp.Receipts,
		}

	case GetProofsV1Msg:
		p.Log().Trace("Received proofs request")
		// Decode the retrieval message
		var req struct {
			ReqID uint64
			Reqs  []ProofReq
		}
		if err := msg.Decode(&req); err != nil {
			return errResp(ErrDecode, "msg %v: %v", msg, err)
		}
		// Gather state data until the fetch or network limits is reached
		var (
			bytes  int
			proofs proofsData
		)
		reqCnt := len(req.Reqs)
		if reject(uint64(reqCnt), MaxProofsFetch) {
			return errResp(ErrRequestRejected, "")
		}
		for _, req := range req.Reqs {
			// Retrieve the requested state entry, stopping if enough was found
			if number := rawdb.ReadHeaderNumber(pm.chainDb, req.BHash); number != nil {
				if header := rawdb.ReadHeader(pm.chainDb, req.BHash, *number); header != nil {
					statedb, err := pm.blockchain.State()
					if err != nil {
						continue
					}
					var trie state.Trie
					if len(req.AccKey) > 0 {
						account, err := pm.getAccount(statedb, header.Root, common.BytesToHash(req.AccKey))
						if err != nil {
							continue
						}
						trie, _ = statedb.Database().OpenStorageTrie(common.BytesToHash(req.AccKey), account.Root)
					} else {
						trie, _ = statedb.Database().OpenTrie(header.Root)
					}
					if trie != nil {
						var proof light.NodeList
						trie.Prove(req.Key, 0, &proof)

						proofs = append(proofs, proof)
						if bytes += proof.DataSize(); bytes >= softResponseLimit {
							break
						}
					}
				}
			}
		}
		bv, rcost := p.fcClient.RequestProcessed(costs.baseCost + uint64(reqCnt)*costs.reqCost)
		pm.server.fcCostStats.update(msg.Code, uint64(reqCnt), rcost)
		return p.SendProofs(req.ReqID, bv, proofs)

	case GetProofsV2Msg:
		p.Log().Trace("Received les/2 proofs request")
		// Decode the retrieval message
		var req struct {
			ReqID uint64
			Reqs  []ProofReq
		}
		if err := msg.Decode(&req); err != nil {
			return errResp(ErrDecode, "msg %v: %v", msg, err)
		}
		// Gather state data until the fetch or network limits is reached
		var (
			lastBHash common.Hash
			statedb   *state.StateDB
			root      common.Hash
		)
		reqCnt := len(req.Reqs)
		if reject(uint64(reqCnt), MaxProofsFetch) {
			return errResp(ErrRequestRejected, "")
		}

		nodes := light.NewNodeSet()

		for _, req := range req.Reqs {
			// Look up the state belonging to the request
			if statedb == nil || req.BHash != lastBHash {
				statedb, root, lastBHash = nil, common.Hash{}, req.BHash

				if number := rawdb.ReadHeaderNumber(pm.chainDb, req.BHash); number != nil {
					if header := rawdb.ReadHeader(pm.chainDb, req.BHash, *number); header != nil {
						statedb, _ = pm.blockchain.State()
						root = header.Root
					}
				}
			}
			if statedb == nil {
				continue
			}
			// Pull the account or storage trie of the request
			var trie state.Trie
			if len(req.AccKey) > 0 {
				account, err := pm.getAccount(statedb, root, common.BytesToHash(req.AccKey))
				if err != nil {
					continue
				}
				trie, _ = statedb.Database().OpenStorageTrie(common.BytesToHash(req.AccKey), account.Root)
			} else {
				trie, _ = statedb.Database().OpenTrie(root)
			}
			if trie == nil {
				continue
			}
			// Prove the user's request from the account or stroage trie
			trie.Prove(req.Key, req.FromLevel, nodes)
			if nodes.DataSize() >= softResponseLimit {
				break
			}
		}
		bv, rcost := p.fcClient.RequestProcessed(costs.baseCost + uint64(reqCnt)*costs.reqCost)
		pm.server.fcCostStats.update(msg.Code, uint64(reqCnt), rcost)
		return p.SendProofsV2(req.ReqID, bv, nodes.NodeList())

	case ProofsV1Msg:
		if pm.odr == nil {
			return errResp(ErrUnexpectedResponse, "")
		}

		p.Log().Trace("Received proofs response")
		// A batch of merkle proofs arrived to one of our previous requests
		var resp struct {
			ReqID, BV uint64
			Data      []light.NodeList
		}
		if err := msg.Decode(&resp); err != nil {
			return errResp(ErrDecode, "msg %v: %v", msg, err)
		}
		p.fcServer.GotReply(resp.ReqID, resp.BV)
		deliverMsg = &Msg{
			MsgType: MsgProofsV1,
			ReqID:   resp.ReqID,
			Obj:     resp.Data,
		}

	case ProofsV2Msg:
		if pm.odr == nil {
			return errResp(ErrUnexpectedResponse, "")
		}

		p.Log().Trace("Received les/2 proofs response")
		// A batch of merkle proofs arrived to one of our previous requests
		var resp struct {
			ReqID, BV uint64
			Data      light.NodeList
		}
		if err := msg.Decode(&resp); err != nil {
			return errResp(ErrDecode, "msg %v: %v", msg, err)
		}
		p.fcServer.GotReply(resp.ReqID, resp.BV)
		deliverMsg = &Msg{
			MsgType: MsgProofsV2,
			ReqID:   resp.ReqID,
			Obj:     resp.Data,
		}

	case GetHeaderProofsMsg:
		p.Log().Trace("Received headers proof request")
		// Decode the retrieval message
		var req struct {
			ReqID uint64
			Reqs  []ChtReq
		}
		if err := msg.Decode(&req); err != nil {
			return errResp(ErrDecode, "msg %v: %v", msg, err)
		}
		// Gather state data until the fetch or network limits is reached
		var (
			bytes  int
			proofs []ChtResp
		)
		reqCnt := len(req.Reqs)
		if reject(uint64(reqCnt), MaxHelperTrieProofsFetch) {
			return errResp(ErrRequestRejected, "")
		}
		trieDb := trie.NewDatabase(ethdb.NewTable(pm.chainDb, light.ChtTablePrefix))
		for _, req := range req.Reqs {
			if header := pm.blockchain.GetHeaderByNumber(req.BlockNum); header != nil {
				sectionHead := rawdb.ReadCanonicalHash(pm.chainDb, req.ChtNum*pm.iConfig.ChtSize-1)
				if root := light.GetChtRoot(pm.chainDb, req.ChtNum-1, sectionHead); root != (common.Hash{}) {
					trie, err := trie.New(root, trieDb)
					if err != nil {
						continue
					}
					var encNumber [8]byte
					binary.BigEndian.PutUint64(encNumber[:], req.BlockNum)

					var proof light.NodeList
					trie.Prove(encNumber[:], 0, &proof)

					proofs = append(proofs, ChtResp{Header: header, Proof: proof})
					if bytes += proof.DataSize() + estHeaderRlpSize; bytes >= softResponseLimit {
						break
					}
				}
			}
		}
		bv, rcost := p.fcClient.RequestProcessed(costs.baseCost + uint64(reqCnt)*costs.reqCost)
		pm.server.fcCostStats.update(msg.Code, uint64(reqCnt), rcost)
		return p.SendHeaderProofs(req.ReqID, bv, proofs)

	case GetHelperTrieProofsMsg:
		p.Log().Trace("Received helper trie proof request")
		// Decode the retrieval message
		var req struct {
			ReqID uint64
			Reqs  []HelperTrieReq
		}
		if err := msg.Decode(&req); err != nil {
			return errResp(ErrDecode, "msg %v: %v", msg, err)
		}
		// Gather state data until the fetch or network limits is reached
		var (
			auxBytes int
			auxData  [][]byte
		)
		reqCnt := len(req.Reqs)
		if reject(uint64(reqCnt), MaxHelperTrieProofsFetch) {
			return errResp(ErrRequestRejected, "")
		}

		var (
			lastIdx  uint64
			lastType uint
			root     common.Hash
			auxTrie  *trie.Trie
		)
		nodes := light.NewNodeSet()
		for _, req := range req.Reqs {
			if auxTrie == nil || req.Type != lastType || req.TrieIdx != lastIdx {
				auxTrie, lastType, lastIdx = nil, req.Type, req.TrieIdx

				var prefix string
				if root, prefix = pm.getHelperTrie(req.Type, req.TrieIdx); root != (common.Hash{}) {
					auxTrie, _ = trie.New(root, trie.NewDatabase(ethdb.NewTable(pm.chainDb, prefix)))
				}
			}
			if req.AuxReq == auxRoot {
				var data []byte
				if root != (common.Hash{}) {
					data = root[:]
				}
				auxData = append(auxData, data)
				auxBytes += len(data)
			} else {
				if auxTrie != nil {
					auxTrie.Prove(req.Key, req.FromLevel, nodes)
				}
				if req.AuxReq != 0 {
					data := pm.getHelperTrieAuxData(req)
					auxData = append(auxData, data)
					auxBytes += len(data)
				}
			}
			if nodes.DataSize()+auxBytes >= softResponseLimit {
				break
			}
		}
		bv, rcost := p.fcClient.RequestProcessed(costs.baseCost + uint64(reqCnt)*costs.reqCost)
		pm.server.fcCostStats.update(msg.Code, uint64(reqCnt), rcost)
		return p.SendHelperTrieProofs(req.ReqID, bv, HelperTrieResps{Proofs: nodes.NodeList(), AuxData: auxData})

	case HeaderProofsMsg:
		if pm.odr == nil {
			return errResp(ErrUnexpectedResponse, "")
		}

		p.Log().Trace("Received headers proof response")
		var resp struct {
			ReqID, BV uint64
			Data      []ChtResp
		}
		if err := msg.Decode(&resp); err != nil {
			return errResp(ErrDecode, "msg %v: %v", msg, err)
		}
		p.fcServer.GotReply(resp.ReqID, resp.BV)
		deliverMsg = &Msg{
			MsgType: MsgHeaderProofs,
			ReqID:   resp.ReqID,
			Obj:     resp.Data,
		}

	case HelperTrieProofsMsg:
		if pm.odr == nil {
			return errResp(ErrUnexpectedResponse, "")
		}

		p.Log().Trace("Received helper trie proof response")
		var resp struct {
			ReqID, BV uint64
			Data      HelperTrieResps
		}
		if err := msg.Decode(&resp); err != nil {
			return errResp(ErrDecode, "msg %v: %v", msg, err)
		}

		p.fcServer.GotReply(resp.ReqID, resp.BV)
		deliverMsg = &Msg{
			MsgType: MsgHelperTrieProofs,
			ReqID:   resp.ReqID,
			Obj:     resp.Data,
		}

	case SendTxMsg:
		if pm.txpool == nil {
			return errResp(ErrRequestRejected, "")
		}
		// Transactions arrived, parse all of them and deliver to the pool
		var txs []*types.Transaction
		if err := msg.Decode(&txs); err != nil {
			return errResp(ErrDecode, "msg %v: %v", msg, err)
		}
		reqCnt := len(txs)
		if reject(uint64(reqCnt), MaxTxSend) {
			return errResp(ErrRequestRejected, "")
		}
		pm.txpool.AddRemotes(txs)

		_, rcost := p.fcClient.RequestProcessed(costs.baseCost + uint64(reqCnt)*costs.reqCost)
		pm.server.fcCostStats.update(msg.Code, uint64(reqCnt), rcost)

	case SendTxV2Msg:
		if pm.txpool == nil {
			return errResp(ErrRequestRejected, "")
		}
		// Transactions arrived, parse all of them and deliver to the pool
		var req struct {
			ReqID uint64
			Txs   []*types.Transaction
		}
		if err := msg.Decode(&req); err != nil {
			return errResp(ErrDecode, "msg %v: %v", msg, err)
		}
		reqCnt := len(req.Txs)
		if reject(uint64(reqCnt), MaxTxSend) {
			return errResp(ErrRequestRejected, "")
		}

		hashes := make([]common.Hash, len(req.Txs))
		for i, tx := range req.Txs {
			hashes[i] = tx.Hash()
		}
		stats := pm.txStatus(hashes)
		for i, stat := range stats {
			if stat.Status == core.TxStatusUnknown {
				if errs := pm.txpool.AddRemotes([]*types.Transaction{req.Txs[i]}); errs[0] != nil {
					stats[i].Error = errs[0].Error()
					continue
				}
				stats[i] = pm.txStatus([]common.Hash{hashes[i]})[0]
			}
		}

		bv, rcost := p.fcClient.RequestProcessed(costs.baseCost + uint64(reqCnt)*costs.reqCost)
		pm.server.fcCostStats.update(msg.Code, uint64(reqCnt), rcost)

		return p.SendTxStatus(req.ReqID, bv, stats)

	case GetTxStatusMsg:
		if pm.txpool == nil {
			return errResp(ErrUnexpectedResponse, "")
		}
		// Transactions arrived, parse all of them and deliver to the pool
		var req struct {
			ReqID  uint64
			Hashes []common.Hash
		}
		if err := msg.Decode(&req); err != nil {
			return errResp(ErrDecode, "msg %v: %v", msg, err)
		}
		reqCnt := len(req.Hashes)
		if reject(uint64(reqCnt), MaxTxStatus) {
			return errResp(ErrRequestRejected, "")
		}
		bv, rcost := p.fcClient.RequestProcessed(costs.baseCost + uint64(reqCnt)*costs.reqCost)
		pm.server.fcCostStats.update(msg.Code, uint64(reqCnt), rcost)

		return p.SendTxStatus(req.ReqID, bv, pm.txStatus(req.Hashes))

	case TxStatusMsg:
		if pm.odr == nil {
			return errResp(ErrUnexpectedResponse, "")
		}

		p.Log().Trace("Received tx status response")
		var resp struct {
			ReqID, BV uint64
			Status    []txStatus
		}
		if err := msg.Decode(&resp); err != nil {
			return errResp(ErrDecode, "msg %v: %v", msg, err)
		}

		p.fcServer.GotReply(resp.ReqID, resp.BV)

	default:
		p.Log().Trace("Received unknown message", "code", msg.Code)
		return errResp(ErrInvalidMsgCode, "%v", msg.Code)
	}

	if deliverMsg != nil {
		err := pm.retriever.deliver(p, deliverMsg)
		if err != nil {
			p.responseErrors++
			if p.responseErrors > maxResponseErrors {
				return err
			}
		}
	}
	return nil
}

// getAccount retrieves an account from the state based at root.
func (pm *ProtocolManager) getAccount(statedb *state.StateDB, root, hash common.Hash) (state.Account, error) {
	trie, err := trie.New(root, statedb.Database().TrieDB())
	if err != nil {
		return state.Account{}, err
	}
	blob, err := trie.TryGet(hash[:])
	if err != nil {
		return state.Account{}, err
	}
	var account state.Account
	if err = rlp.DecodeBytes(blob, &account); err != nil {
		return state.Account{}, err
	}
	return account, nil
}

// getHelperTrie returns the post-processed trie root for the given trie ID and section index
func (pm *ProtocolManager) getHelperTrie(id uint, idx uint64) (common.Hash, string) {
	switch id {
	case htCanonical:
		idxV1 := (idx+1)*(pm.iConfig.PairChtSize/pm.iConfig.ChtSize) - 1
		sectionHead := rawdb.ReadCanonicalHash(pm.chainDb, (idxV1+1)*pm.iConfig.ChtSize-1)
		return light.GetChtRoot(pm.chainDb, idxV1, sectionHead), light.ChtTablePrefix
	case htBloomBits:
		sectionHead := rawdb.ReadCanonicalHash(pm.chainDb, (idx+1)*pm.iConfig.BloomTrieSize-1)
		return light.GetBloomTrieRoot(pm.chainDb, idx, sectionHead), light.BloomTrieTablePrefix
	}
	return common.Hash{}, ""
}

// getHelperTrieAuxData returns requested auxiliary data for the given HelperTrie request
func (pm *ProtocolManager) getHelperTrieAuxData(req HelperTrieReq) []byte {
	if req.Type == htCanonical && req.AuxReq == auxHeader && len(req.Key) == 8 {
		blockNum := binary.BigEndian.Uint64(req.Key)
		hash := rawdb.ReadCanonicalHash(pm.chainDb, blockNum)
		return rawdb.ReadHeaderRLP(pm.chainDb, hash, blockNum)
	}
	return nil
}

func (pm *ProtocolManager) txStatus(hashes []common.Hash) []txStatus {
	stats := make([]txStatus, len(hashes))
	for i, stat := range pm.txpool.Status(hashes) {
		// Save the status we've got from the transaction pool
		stats[i].Status = stat

		// If the transaction is unknown to the pool, try looking it up locally
		if stat == core.TxStatusUnknown {
			if block, number, index := rawdb.ReadTxLookupEntry(pm.chainDb, hashes[i]); block != (common.Hash{}) {
				stats[i].Status = core.TxStatusIncluded
				stats[i].Lookup = &rawdb.TxLookupEntry{BlockHash: block, BlockIndex: number, Index: index}
			}
		}
	}
	return stats
}

// isULCEnabled returns true if we can use ULC
func (pm *ProtocolManager) isULCEnabled() bool {
	if pm.ulc == nil || len(pm.ulc.trustedKeys) == 0 {
		return false
	}
	return true
}

// downloaderPeerNotify implements peerSetNotify
type downloaderPeerNotify ProtocolManager

type peerConnection struct {
	manager *ProtocolManager
	peer    *peer
}

func (pc *peerConnection) Head() (common.Hash, *big.Int) {
	return pc.peer.HeadAndTd()
}

func (pc *peerConnection) RequestHeadersByHash(origin common.Hash, amount int, skip int, reverse bool) error {
	reqID := genReqID()
	rq := &distReq{
		getCost: func(dp distPeer) uint64 {
			peer := dp.(*peer)
			return peer.GetRequestCost(GetBlockHeadersMsg, amount)
		},
		canSend: func(dp distPeer) bool {
			return dp.(*peer) == pc.peer
		},
		request: func(dp distPeer) func() {
			peer := dp.(*peer)
			cost := peer.GetRequestCost(GetBlockHeadersMsg, amount)
			peer.fcServer.QueueRequest(reqID, cost)
			return func() { peer.RequestHeadersByHash(reqID, cost, origin, amount, skip, reverse) }
		},
	}
	_, ok := <-pc.manager.reqDist.queue(rq)
	if !ok {
		return light.ErrNoPeers
	}
	return nil
}

func (pc *peerConnection) RequestHeadersByNumber(origin uint64, amount int, skip int, reverse bool) error {
	reqID := genReqID()
	rq := &distReq{
		getCost: func(dp distPeer) uint64 {
			peer := dp.(*peer)
			return peer.GetRequestCost(GetBlockHeadersMsg, amount)
		},
		canSend: func(dp distPeer) bool {
			p := dp.(*peer)
			return p == pc.peer
		},
		request: func(dp distPeer) func() {
			peer := dp.(*peer)
			cost := peer.GetRequestCost(GetBlockHeadersMsg, amount)
			peer.fcServer.QueueRequest(reqID, cost)
			return func() { peer.RequestHeadersByNumber(reqID, cost, origin, amount, skip, reverse) }
		},
	}
	_, ok := <-pc.manager.reqDist.queue(rq)
	if !ok {
		return light.ErrNoPeers
	}
	return nil
}

func (d *downloaderPeerNotify) registerPeer(p *peer) {
	pm := (*ProtocolManager)(d)
	pc := &peerConnection{
		manager: pm,
		peer:    p,
	}
	pm.downloader.RegisterLightPeer(p.id, ethVersion, pc)
}

func (d *downloaderPeerNotify) unregisterPeer(p *peer) {
	pm := (*ProtocolManager)(d)
	if pm.ulc == nil || p.isTrusted {
		pm.downloader.UnregisterPeer(p.id)
	}
}<|MERGE_RESOLUTION|>--- conflicted
+++ resolved
@@ -126,9 +126,9 @@
 
 // NewProtocolManager returns a new ethereum sub protocol manager. The Ethereum sub protocol manages peers capable
 // with the ethereum network.
-<<<<<<< HEAD
 func NewProtocolManager(
 	chainConfig *params.ChainConfig,
+	indexerConfig *light.IndexerConfig,
 	lightSync bool,
 	networkId uint64,
 	mux *event.TypeMux,
@@ -143,9 +143,6 @@
 	quitSync chan struct{},
 	wg *sync.WaitGroup,
 	ulcConfig *eth.ULCConfig) (*ProtocolManager, error) {
-=======
-func NewProtocolManager(chainConfig *params.ChainConfig, indexerConfig *light.IndexerConfig, lightSync bool, networkId uint64, mux *event.TypeMux, engine consensus.Engine, peers *peerSet, blockchain BlockChain, txpool txPool, chainDb ethdb.Database, odr *LesOdr, txrelay *LesTxRelay, serverPool *serverPool, quitSync chan struct{}, wg *sync.WaitGroup) (*ProtocolManager, error) {
->>>>>>> 63352bf4
 	// Create the protocol manager with the base fields
 	manager := &ProtocolManager{
 		lightSync:   lightSync,
