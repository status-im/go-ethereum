--- conflicted
+++ resolved
@@ -172,17 +172,7 @@
 		chain = blockchain
 	}
 
-<<<<<<< HEAD
-	var protocolVersions []uint
-	if lightSync {
-		protocolVersions = ClientProtocolVersions
-	} else {
-		protocolVersions = ServerProtocolVersions
-	}
-	pm, err := NewProtocolManager(gspec.Config, lightSync, protocolVersions, NetworkId, evmux, engine, peers, chain, nil, db, odr, nil, nil, make(chan struct{}), new(sync.WaitGroup), ulcConfig)
-=======
-	pm, err := NewProtocolManager(gspec.Config, lightSync, NetworkId, evmux, engine, peers, chain, nil, db, odr, nil, nil, make(chan struct{}), new(sync.WaitGroup))
->>>>>>> c929030e
+	pm, err := NewProtocolManager(gspec.Config, lightSync, NetworkId, evmux, engine, peers, chain, nil, db, odr, nil, nil, make(chan struct{}), new(sync.WaitGroup), ulcConfig)
 	if err != nil {
 		return nil, err
 	}
