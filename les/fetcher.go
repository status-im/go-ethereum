// Copyright 2016 The go-ethereum Authors
// This file is part of the go-ethereum library.
//
// The go-ethereum library is free software: you can redistribute it and/or modify
// it under the terms of the GNU Lesser General Public License as published by
// the Free Software Foundation, either version 3 of the License, or
// (at your option) any later version.
//
// The go-ethereum library is distributed in the hope that it will be useful,
// but WITHOUT ANY WARRANTY; without even the implied warranty of
// MERCHANTABILITY or FITNESS FOR A PARTICULAR PURPOSE. See the
// GNU Lesser General Public License for more details.
//
// You should have received a copy of the GNU Lesser General Public License
// along with the go-ethereum library. If not, see <http://www.gnu.org/licenses/>.

// Package les implements the Light Ethereum Subprotocol.
package les

import (
	"math/big"
	"sync"
	"time"

	"github.com/ethereum/go-ethereum/common"
	"github.com/ethereum/go-ethereum/common/mclock"
	"github.com/ethereum/go-ethereum/consensus"
	"github.com/ethereum/go-ethereum/core/rawdb"
	"github.com/ethereum/go-ethereum/core/types"
	"github.com/ethereum/go-ethereum/light"
	"github.com/ethereum/go-ethereum/log"
)

const (
	blockDelayTimeout    = time.Second * 10 // timeout for a peer to announce a head that has already been confirmed by others
	maxNodeCount         = 20               // maximum number of fetcherTreeNode entries remembered for each peer
	serverStateAvailable = 100              // number of recent blocks where state availability is assumed
)

// lightFetcher implements retrieval of newly announced headers. It also provides a peerHasBlock function for the
// ODR system to ensure that we only request data related to a certain block from peers who have already processed
// and announced that block.
type lightFetcher struct {
	pm    *ProtocolManager
	odr   *LesOdr
	chain lightChain

	lock            sync.Mutex // lock protects access to the fetcher's internal state variables except sent requests
	maxConfirmedTd  *big.Int
	peers           map[*peer]*fetcherPeerInfo
	lastUpdateStats *updateStatsEntry
	syncing         bool
	syncDone        chan *peer

	reqMu             sync.RWMutex // reqMu protects access to sent header fetch requests
	requested         map[uint64]fetchRequest
	deliverChn        chan fetchResponse
	timeoutChn        chan uint64
	requestChn        chan bool // true if initiated from outside
	lastTrustedHeader *types.Header
}

// lightChain extends the BlockChain interface by locking.
type lightChain interface {
	BlockChain
	LockChain()
	UnlockChain()
}

// fetcherPeerInfo holds fetcher-specific information about each active peer
type fetcherPeerInfo struct {
	root, lastAnnounced *fetcherTreeNode
	nodeCnt             int
	confirmedTd         *big.Int
	bestConfirmed       *fetcherTreeNode
	nodeByHash          map[common.Hash]*fetcherTreeNode
	firstUpdateStats    *updateStatsEntry
}

// fetcherTreeNode is a node of a tree that holds information about blocks recently
// announced and confirmed by a certain peer. Each new announce message from a peer
// adds nodes to the tree, based on the previous announced head and the reorg depth.
// There are three possible states for a tree node:
// - announced: not downloaded (known) yet, but we know its head, number and td
// - intermediate: not known, hash and td are empty, they are filled out when it becomes known
// - known: both announced by this peer and downloaded (from any peer).
// This structure makes it possible to always know which peer has a certain block,
// which is necessary for selecting a suitable peer for ODR requests and also for
// canonizing new heads. It also helps to always download the minimum necessary
// amount of headers with a single request.
type fetcherTreeNode struct {
	hash             common.Hash
	number           uint64
	td               *big.Int
	known, requested bool
	parent           *fetcherTreeNode
	children         []*fetcherTreeNode
}

// fetchRequest represents a header download request
type fetchRequest struct {
	hash    common.Hash
	amount  uint64
	peer    *peer
	sent    mclock.AbsTime
	timeout bool
}

// fetchResponse represents a header download response
type fetchResponse struct {
	reqID   uint64
	headers []*types.Header
	peer    *peer
}

// newLightFetcher creates a new light fetcher
func newLightFetcher(pm *ProtocolManager) *lightFetcher {
	f := &lightFetcher{
		pm:             pm,
		chain:          pm.blockchain.(*light.LightChain),
		odr:            pm.odr,
		peers:          make(map[*peer]*fetcherPeerInfo),
		deliverChn:     make(chan fetchResponse, 100),
		requested:      make(map[uint64]fetchRequest),
		timeoutChn:     make(chan uint64),
		requestChn:     make(chan bool, 100),
		syncDone:       make(chan *peer),
		maxConfirmedTd: big.NewInt(0),
	}
	pm.peers.notify(f)

	f.pm.wg.Add(1)
	go f.syncLoop()
	return f
}

// syncLoop is the main event loop of the light fetcher
func (f *lightFetcher) syncLoop() {
	requesting := false
	defer f.pm.wg.Done()
	for {
		select {
		case <-f.pm.quitSync:
			return
		// when a new announce is received, request loop keeps running until
		// no further requests are necessary or possible
		case newAnnounce := <-f.requestChn:
			f.lock.Lock()
			s := requesting
			requesting = false
			var (
				rq      *distReq
				reqID   uint64
				syncing bool
			)

			if !f.syncing && !(newAnnounce && s) {
				rq, reqID, syncing = f.nextRequest()
			}
<<<<<<< HEAD

			syncing := f.syncing
=======
>>>>>>> 01371469
			f.lock.Unlock()

			if rq != nil {
				requesting = true
				if _, ok := <-f.pm.reqDist.queue(rq); ok {
					if syncing {
						f.lock.Lock()
						f.syncing = true
						f.lock.Unlock()
					} else {
						go func() {
							time.Sleep(softRequestTimeout)
							f.reqMu.Lock()
							req, ok := f.requested[reqID]
							if ok {
								req.timeout = true
								f.requested[reqID] = req
							}
							f.reqMu.Unlock()
							// keep starting new requests while possible
							f.requestChn <- false
						}()
					}
				} else {
					f.requestChn <- false
				}
			}
		case reqID := <-f.timeoutChn:
			f.reqMu.Lock()
			req, ok := f.requested[reqID]
			if ok {
				delete(f.requested, reqID)
			}
			f.reqMu.Unlock()
			if ok {
				f.pm.serverPool.adjustResponseTime(req.peer.poolEntry, time.Duration(mclock.Now()-req.sent), true)
				req.peer.Log().Debug("Fetching data timed out hard")
				go f.pm.removePeer(req.peer.id)
			}
		case resp := <-f.deliverChn:
			f.reqMu.Lock()
			req, ok := f.requested[resp.reqID]
			if ok && req.peer != resp.peer {
				ok = false
			}
			if ok {
				delete(f.requested, resp.reqID)
			}
			f.reqMu.Unlock()
			if ok {
				f.pm.serverPool.adjustResponseTime(req.peer.poolEntry, time.Duration(mclock.Now()-req.sent), req.timeout)
			}
			f.lock.Lock()
			if !ok || !(f.syncing || f.processResponse(req, resp)) {
				resp.peer.Log().Debug("Failed processing response")
				go f.pm.removePeer(resp.peer.id)
			}
			f.lock.Unlock()
		case p := <-f.syncDone:
			f.lock.Lock()
			p.Log().Debug("Done synchronising with peer")
			f.checkSyncedHeaders(p)
			f.syncing = false
			f.lock.Unlock()
			f.requestChn <- false
		}
	}
}

// registerPeer adds a new peer to the fetcher's peer set
func (f *lightFetcher) registerPeer(p *peer) {
	p.lock.Lock()
	p.hasBlock = func(hash common.Hash, number uint64, hasState bool) bool {
		return f.peerHasBlock(p, hash, number, hasState)
	}
	p.lock.Unlock()

	f.lock.Lock()
	defer f.lock.Unlock()
	f.peers[p] = &fetcherPeerInfo{nodeByHash: make(map[common.Hash]*fetcherTreeNode)}
}

// unregisterPeer removes a new peer from the fetcher's peer set
func (f *lightFetcher) unregisterPeer(p *peer) {
	p.lock.Lock()
	p.hasBlock = nil
	p.lock.Unlock()

	f.lock.Lock()
	defer f.lock.Unlock()

	// check for potential timed out block delay statistics
	f.checkUpdateStats(p, nil)
	delete(f.peers, p)
}

// announce processes a new announcement message received from a peer, adding new
// nodes to the peer's block tree and removing old nodes if necessary
func (f *lightFetcher) announce(p *peer, head *announceData) {
	f.lock.Lock()
	defer f.lock.Unlock()
	p.Log().Debug("Received new announcement", "number", head.Number, "hash", head.Hash, "reorg", head.ReorgDepth)

	fp := f.peers[p]
	if fp == nil {
		p.Log().Debug("Announcement from unknown peer")
		return
	}

	if fp.lastAnnounced != nil && head.Td.Cmp(fp.lastAnnounced.td) <= 0 {
		// announced tds should be strictly monotonic
		p.Log().Debug("Received non-monotonic td", "current", head.Td, "previous", fp.lastAnnounced.td)
		go f.pm.removePeer(p.id)
		return
	}

	n := fp.lastAnnounced
	for i := uint64(0); i < head.ReorgDepth; i++ {
		if n == nil {
			break
		}
		n = n.parent
	}
	// n is now the reorg common ancestor, add a new branch of nodes
	if n != nil && (head.Number >= n.number+maxNodeCount || head.Number <= n.number) {
		// if announced head block height is lower or same as n or too far from it to add
		// intermediate nodes then discard previous announcement info and trigger a resync
		n = nil
		fp.nodeCnt = 0
		fp.nodeByHash = make(map[common.Hash]*fetcherTreeNode)
	}
	// check if the node count is too high to add new nodes, discard oldest ones if necessary
	if n != nil {
		// n is now the reorg common ancestor, add a new branch of nodes
		// check if the node count is too high to add new nodes
		locked := false
		for uint64(fp.nodeCnt)+head.Number-n.number > maxNodeCount && fp.root != nil {
			if !locked {
				f.chain.LockChain()
				defer f.chain.UnlockChain()
				locked = true
			}
			// if one of root's children is canonical, keep it, delete other branches and root itself
			var newRoot *fetcherTreeNode
			for i, nn := range fp.root.children {
				if rawdb.ReadCanonicalHash(f.pm.chainDb, nn.number) == nn.hash {
					fp.root.children = append(fp.root.children[:i], fp.root.children[i+1:]...)
					nn.parent = nil
					newRoot = nn
					break
				}
			}
			fp.deleteNode(fp.root)
			if n == fp.root {
				n = newRoot
			}
			fp.root = newRoot
			if newRoot == nil || !f.checkKnownNode(p, newRoot) {
				fp.bestConfirmed = nil
				fp.confirmedTd = nil
			}

			if n == nil {
				break
			}
		}
		if n != nil {
			for n.number < head.Number {
				nn := &fetcherTreeNode{number: n.number + 1, parent: n}
				n.children = append(n.children, nn)
				n = nn
				fp.nodeCnt++
			}
			n.hash = head.Hash
			n.td = head.Td
			fp.nodeByHash[n.hash] = n
		}
	}

	if n == nil {
		// could not find reorg common ancestor or had to delete entire tree, a new root and a resync is needed
		if fp.root != nil {
			fp.deleteNode(fp.root)
		}
		n = &fetcherTreeNode{hash: head.Hash, number: head.Number, td: head.Td}
		fp.root = n
		fp.nodeCnt++
		fp.nodeByHash[n.hash] = n
		fp.bestConfirmed = nil
		fp.confirmedTd = nil
	}

	f.checkKnownNode(p, n)
	p.lock.Lock()
	p.headInfo = head
	fp.lastAnnounced = n
	p.lock.Unlock()
	f.checkUpdateStats(p, nil)
	f.requestChn <- true
}

// peerHasBlock returns true if we can assume the peer knows the given block
// based on its announcements
func (f *lightFetcher) peerHasBlock(p *peer, hash common.Hash, number uint64, hasState bool) bool {
	f.lock.Lock()
	defer f.lock.Unlock()

	fp := f.peers[p]
	if fp == nil || fp.root == nil {
		return false
	}

	if hasState {
		if fp.lastAnnounced == nil || fp.lastAnnounced.number > number+serverStateAvailable {
			return false
		}
	}

	if f.syncing {
		// always return true when syncing
		// false positives are acceptable, a more sophisticated condition can be implemented later
		return true
	}

	if number >= fp.root.number {
		// it is recent enough that if it is known, is should be in the peer's block tree
		return fp.nodeByHash[hash] != nil
	}
	f.chain.LockChain()
	defer f.chain.UnlockChain()
	// if it's older than the peer's block tree root but it's in the same canonical chain
	// as the root, we can still be sure the peer knows it
	//
	// when syncing, just check if it is part of the known chain, there is nothing better we
	// can do since we do not know the most recent block hash yet
	return rawdb.ReadCanonicalHash(f.pm.chainDb, fp.root.number) == fp.root.hash && rawdb.ReadCanonicalHash(f.pm.chainDb, number) == hash
}

// requestAmount calculates the amount of headers to be downloaded starting
// from a certain head backwards
func (f *lightFetcher) requestAmount(p *peer, n *fetcherTreeNode) uint64 {
	amount := uint64(0)
	nn := n
	for nn != nil && !f.checkKnownNode(p, nn) {
		nn = nn.parent
		amount++
	}
	if nn == nil {
		amount = n.number
	}
	return amount
}

// requestedID tells if a certain reqID has been requested by the fetcher
func (f *lightFetcher) requestedID(reqID uint64) bool {
	f.reqMu.RLock()
	_, ok := f.requested[reqID]
	f.reqMu.RUnlock()
	return ok
}

// nextRequest selects the peer and announced head to be requested next, amount
// to be downloaded starting from the head backwards is also returned
func (f *lightFetcher) nextRequest() (*distReq, uint64, bool) {
	var (
		bestHash    common.Hash
		bestAmount  uint64
		bestTd      *big.Int
		bestSyncing bool
	)
	bestHash, bestAmount, bestTd, bestSyncing = f.findBestRequest()

	if bestTd == f.maxConfirmedTd {
		return nil, 0, false
	}

	var rq *distReq
	reqID := genReqID()
<<<<<<< HEAD
	if f.syncing {
		rq = f.newFetcherDistReqForSync(bestHash)
=======
	if bestSyncing {
		rq = &distReq{
			getCost: func(dp distPeer) uint64 {
				return 0
			},
			canSend: func(dp distPeer) bool {
				p := dp.(*peer)
				f.lock.Lock()
				defer f.lock.Unlock()

				fp := f.peers[p]
				return fp != nil && fp.nodeByHash[bestHash] != nil
			},
			request: func(dp distPeer) func() {
				go func() {
					p := dp.(*peer)
					p.Log().Debug("Synchronisation started")
					f.pm.synchronise(p)
					f.syncDone <- p
				}()
				return nil
			},
		}
>>>>>>> 01371469
	} else {
		rq = f.newFetcherDistReq(bestHash, reqID, bestAmount)
	}
	return rq, reqID
}

// findBestRequest finds the best head to request that has been announced by but not yet requested from a known peer.
// It also returns the announced Td (which should be verified after fetching the head),
// the necessary amount to request and whether a downloader sync is necessary instead of a normal header request.
func (f *lightFetcher) findBestRequest() (bestHash common.Hash, bestAmount uint64, bestTd *big.Int, bestSyncing bool) {
	bestTd = f.maxConfirmedTd
	bestSyncing = false

	for p, fp := range f.peers {
		for hash, n := range fp.nodeByHash {
			if f.checkKnownNode(p, n) || n.requested {
				continue
			}

			//if ulc mode is disabled, isTrustedHash returns true
			amount := f.requestAmount(p, n)
			if (bestTd == nil || n.td.Cmp(bestTd) > 0 || amount < bestAmount) && (f.isTrustedHash(hash) || f.maxConfirmedTd.Int64() == 0) {
				bestHash = hash
				bestTd = n.td
				bestAmount = amount
				bestSyncing = fp.bestConfirmed == nil || fp.root == nil || !f.checkKnownNode(p, fp.root)
			}
		}
	}
	return
}

// isTrustedHash checks if the block can be trusted by the minimum trusted fraction.
func (f *lightFetcher) isTrustedHash(hash common.Hash) bool {
	if !f.pm.isULCEnabled() {
		return true
	}

	var numAgreed int
	for p, fp := range f.peers {
		if !p.isTrusted {
			continue
		}
		if _, ok := fp.nodeByHash[hash]; !ok {
			continue
		}

		numAgreed++
	}

	return 100*numAgreed/len(f.pm.ulc.trustedKeys) >= f.pm.ulc.minTrustedFraction
}

func (f *lightFetcher) newFetcherDistReqForSync(bestHash common.Hash) *distReq {
	return &distReq{
		getCost: func(dp distPeer) uint64 {
			return 0
		},
		canSend: func(dp distPeer) bool {
			p := dp.(*peer)
			if p.isOnlyAnnounce {
				return false
			}

			fp := f.peers[p]
			return fp != nil && fp.nodeByHash[bestHash] != nil
		},
		request: func(dp distPeer) func() {
			if f.pm.isULCEnabled() {
				//keep last trusted header before sync
				f.setLastTrustedHeader(f.chain.CurrentHeader())
			}
			go func() {
				p := dp.(*peer)
				p.Log().Debug("Synchronisation started")
				f.pm.synchronise(p)
				f.syncDone <- p
			}()
			return nil
		},
	}
}

// newFetcherDistReq creates a new request for the distributor.
func (f *lightFetcher) newFetcherDistReq(bestHash common.Hash, reqID uint64, bestAmount uint64) *distReq {
	return &distReq{
		getCost: func(dp distPeer) uint64 {
			p := dp.(*peer)
			return p.GetRequestCost(GetBlockHeadersMsg, int(bestAmount))
		},
		canSend: func(dp distPeer) bool {
			p := dp.(*peer)
			if p.isOnlyAnnounce {
				return false
			}

			fp := f.peers[p]
			if fp == nil {
				return false
			}
			n := fp.nodeByHash[bestHash]
			return n != nil && !n.requested
		},
		request: func(dp distPeer) func() {
			p := dp.(*peer)

			fp := f.peers[p]
			if fp != nil {
				n := fp.nodeByHash[bestHash]
				if n != nil {
					n.requested = true
				}
			}

			cost := p.GetRequestCost(GetBlockHeadersMsg, int(bestAmount))
			p.fcServer.QueueRequest(reqID, cost)
			f.reqMu.Lock()
			f.requested[reqID] = fetchRequest{hash: bestHash, amount: bestAmount, peer: p, sent: mclock.Now()}
			f.reqMu.Unlock()
			go func() {
				time.Sleep(hardRequestTimeout)
				f.timeoutChn <- reqID
			}()
			return func() { p.RequestHeadersByHash(reqID, cost, bestHash, int(bestAmount), 0, true) }
		},
	}
<<<<<<< HEAD
=======
	return rq, reqID, bestSyncing
>>>>>>> 01371469
}

// deliverHeaders delivers header download request responses for processing
func (f *lightFetcher) deliverHeaders(peer *peer, reqID uint64, headers []*types.Header) {
	f.deliverChn <- fetchResponse{reqID: reqID, headers: headers, peer: peer}
}

// processResponse processes header download request responses, returns true if successful
func (f *lightFetcher) processResponse(req fetchRequest, resp fetchResponse) bool {
	if uint64(len(resp.headers)) != req.amount || resp.headers[0].Hash() != req.hash {
		req.peer.Log().Debug("Response content mismatch", "requested", len(resp.headers), "reqfrom", resp.headers[0], "delivered", req.amount, "delfrom", req.hash)
		return false
	}
	headers := make([]*types.Header, req.amount)
	for i, header := range resp.headers {
		headers[int(req.amount)-1-i] = header
	}

	if _, err := f.chain.InsertHeaderChain(headers, 1); err != nil {
		if err == consensus.ErrFutureBlock {
			return true
		}
		log.Debug("Failed to insert header chain", "err", err)
		return false
	}
	tds := make([]*big.Int, len(headers))
	for i, header := range headers {
		td := f.chain.GetTd(header.Hash(), header.Number.Uint64())
		if td == nil {
			log.Debug("Total difficulty not found for header", "index", i+1, "number", header.Number, "hash", header.Hash())
			return false
		}
		tds[i] = td
	}
	f.newHeaders(headers, tds)
	return true
}

// newHeaders updates the block trees of all active peers according to a newly
// downloaded and validated batch or headers
func (f *lightFetcher) newHeaders(headers []*types.Header, tds []*big.Int) {
	var maxTd *big.Int

	for p, fp := range f.peers {
		if !f.checkAnnouncedHeaders(fp, headers, tds) {
			p.Log().Debug("Inconsistent announcement")
			go f.pm.removePeer(p.id)
		}
		if fp.confirmedTd != nil && (maxTd == nil || maxTd.Cmp(fp.confirmedTd) > 0) {
			maxTd = fp.confirmedTd
		}
	}

	if maxTd != nil {
		f.updateMaxConfirmedTd(maxTd)
	}
}

// checkAnnouncedHeaders updates peer's block tree if necessary after validating
// a batch of headers. It searches for the latest header in the batch that has a
// matching tree node (if any), and if it has not been marked as known already,
// sets it and its parents to known (even those which are older than the currently
// validated ones). Return value shows if all hashes, numbers and Tds matched
// correctly to the announced values (otherwise the peer should be dropped).
func (f *lightFetcher) checkAnnouncedHeaders(fp *fetcherPeerInfo, headers []*types.Header, tds []*big.Int) bool {
	var (
		n      *fetcherTreeNode
		header *types.Header
		td     *big.Int
	)

	for i := len(headers) - 1; ; i-- {
		if i < 0 {
			if n == nil {
				// no more headers and nothing to match
				return true
			}
			// we ran out of recently delivered headers but have not reached a node known by this peer yet, continue matching
			hash, number := header.ParentHash, header.Number.Uint64()-1
			td = f.chain.GetTd(hash, number)
			header = f.chain.GetHeader(hash, number)
			if header == nil || td == nil {
				log.Error("Missing parent of validated header", "hash", hash, "number", number)
				return false
			}
		} else {
			header = headers[i]
			td = tds[i]
		}
		hash := header.Hash()
		number := header.Number.Uint64()
		if n == nil {
			n = fp.nodeByHash[hash]
		}
		if n != nil {
			if n.td == nil {
				// node was unannounced
				if nn := fp.nodeByHash[hash]; nn != nil {
					// if there was already a node with the same hash, continue there and drop this one
					nn.children = append(nn.children, n.children...)
					n.children = nil
					fp.deleteNode(n)
					n = nn
				} else {
					n.hash = hash
					n.td = td
					fp.nodeByHash[hash] = n
				}
			}
			// check if it matches the header
			if n.hash != hash || n.number != number || n.td.Cmp(td) != 0 {
				// peer has previously made an invalid announcement
				return false
			}
			if n.known {
				// we reached a known node that matched our expectations, return with success
				return true
			}
			n.known = true
			if fp.confirmedTd == nil || td.Cmp(fp.confirmedTd) > 0 {
				fp.confirmedTd = td
				fp.bestConfirmed = n
			}
			n = n.parent
			if n == nil {
				return true
			}
		}
	}
}

// checkSyncedHeaders updates peer's block tree after synchronisation by marking
// downloaded headers as known. If none of the announced headers are found after
// syncing, the peer is dropped.
func (f *lightFetcher) checkSyncedHeaders(p *peer) {
	fp := f.peers[p]
	if fp == nil {
		p.Log().Debug("Unknown peer to check sync headers")
		return
	}

	n := fp.lastAnnounced
	var td *big.Int

	var h *types.Header
	if f.pm.isULCEnabled() {
		var unapprovedHashes []common.Hash
		// Overwrite last announced for ULC mode
		h, unapprovedHashes = f.lastTrustedTreeNode(p)
		//rollback untrusted blocks
		f.chain.Rollback(unapprovedHashes)
		//overwrite to last trusted
		n = fp.nodeByHash[h.Hash()]
	}

	//find last valid block
	for n != nil {
		if td = f.chain.GetTd(n.hash, n.number); td != nil {
			break
		}
		n = n.parent
	}

	// Now n is the latest downloaded/approved header after syncing
	if n == nil {
		p.Log().Debug("Synchronisation failed")
		go f.pm.removePeer(p.id)
		return
	}
	header := f.chain.GetHeader(n.hash, n.number)
	f.newHeaders([]*types.Header{header}, []*big.Int{td})
}

// lastTrustedTreeNode return last approved treeNode and a list of unapproved hashes
func (f *lightFetcher) lastTrustedTreeNode(p *peer) (*types.Header, []common.Hash) {
	unapprovedHashes := make([]common.Hash, 0)
	current := f.chain.CurrentHeader()

	if f.lastTrustedHeader == nil {
		return current, unapprovedHashes
	}

	canonical := f.chain.CurrentHeader()
	if canonical.Number.Uint64() > f.lastTrustedHeader.Number.Uint64() {
		canonical = f.chain.GetHeaderByNumber(f.lastTrustedHeader.Number.Uint64())
	}
	commonAncestor := rawdb.FindCommonAncestor(f.pm.chainDb, canonical, f.lastTrustedHeader)
	if commonAncestor == nil {
		log.Error("Common ancestor of last trusted header and canonical header is nil", "canonical hash", canonical.Hash(), "trusted hash", f.lastTrustedHeader.Hash())
		return current, unapprovedHashes
	}

	for current.Hash() == commonAncestor.Hash() {
		if f.isTrustedHash(current.Hash()) {
			break
		}
		unapprovedHashes = append(unapprovedHashes, current.Hash())
		current = f.chain.GetHeader(current.ParentHash, current.Number.Uint64()-1)
	}
	return current, unapprovedHashes
}

func (f *lightFetcher) setLastTrustedHeader(h *types.Header) {
	f.lock.Lock()
	defer f.lock.Unlock()
	f.lastTrustedHeader = h
}

// checkKnownNode checks if a block tree node is known (downloaded and validated)
// If it was not known previously but found in the database, sets its known flag
func (f *lightFetcher) checkKnownNode(p *peer, n *fetcherTreeNode) bool {
	if n.known {
		return true
	}
	td := f.chain.GetTd(n.hash, n.number)
	if td == nil {
		return false
	}
	header := f.chain.GetHeader(n.hash, n.number)
	// check the availability of both header and td because reads are not protected by chain db mutex
	// Note: returning false is always safe here
	if header == nil {
		return false
	}

	fp := f.peers[p]
	if fp == nil {
		p.Log().Debug("Unknown peer to check known nodes")
		return false
	}
	if !f.checkAnnouncedHeaders(fp, []*types.Header{header}, []*big.Int{td}) {
		p.Log().Debug("Inconsistent announcement")
		go f.pm.removePeer(p.id)
	}
	if fp.confirmedTd != nil {
		f.updateMaxConfirmedTd(fp.confirmedTd)
	}
	return n.known
}

// deleteNode deletes a node and its child subtrees from a peer's block tree
func (fp *fetcherPeerInfo) deleteNode(n *fetcherTreeNode) {
	if n.parent != nil {
		for i, nn := range n.parent.children {
			if nn == n {
				n.parent.children = append(n.parent.children[:i], n.parent.children[i+1:]...)
				break
			}
		}
	}
	for {
		if n.td != nil {
			delete(fp.nodeByHash, n.hash)
		}
		fp.nodeCnt--
		if len(n.children) == 0 {
			return
		}
		for i, nn := range n.children {
			if i == 0 {
				n = nn
			} else {
				fp.deleteNode(nn)
			}
		}
	}
}

// updateStatsEntry items form a linked list that is expanded with a new item every time a new head with a higher Td
// than the previous one has been downloaded and validated. The list contains a series of maximum confirmed Td values
// and the time these values have been confirmed, both increasing monotonically. A maximum confirmed Td is calculated
// both globally for all peers and also for each individual peer (meaning that the given peer has announced the head
// and it has also been downloaded from any peer, either before or after the given announcement).
// The linked list has a global tail where new confirmed Td entries are added and a separate head for each peer,
// pointing to the next Td entry that is higher than the peer's max confirmed Td (nil if it has already confirmed
// the current global head).
type updateStatsEntry struct {
	time mclock.AbsTime
	td   *big.Int
	next *updateStatsEntry
}

// updateMaxConfirmedTd updates the block delay statistics of active peers. Whenever a new highest Td is confirmed,
// adds it to the end of a linked list together with the time it has been confirmed. Then checks which peers have
// already confirmed a head with the same or higher Td (which counts as zero block delay) and updates their statistics.
// Those who have not confirmed such a head by now will be updated by a subsequent checkUpdateStats call with a
// positive block delay value.
func (f *lightFetcher) updateMaxConfirmedTd(td *big.Int) {
	if f.maxConfirmedTd == nil || td.Cmp(f.maxConfirmedTd) > 0 {
		f.maxConfirmedTd = td
		newEntry := &updateStatsEntry{
			time: mclock.Now(),
			td:   td,
		}
		if f.lastUpdateStats != nil {
			f.lastUpdateStats.next = newEntry
		}

		f.lastUpdateStats = newEntry
		for p := range f.peers {
			f.checkUpdateStats(p, newEntry)
		}
	}
}

// checkUpdateStats checks those peers who have not confirmed a certain highest Td (or a larger one) by the time it
// has been confirmed by another peer. If they have confirmed such a head by now, their stats are updated with the
// block delay which is (this peer's confirmation time)-(first confirmation time). After blockDelayTimeout has passed,
// the stats are updated with blockDelayTimeout value. In either case, the confirmed or timed out updateStatsEntry
// items are removed from the head of the linked list.
// If a new entry has been added to the global tail, it is passed as a parameter here even though this function
// assumes that it has already been added, so that if the peer's list is empty (all heads confirmed, head is nil),
// it can set the new head to newEntry.
func (f *lightFetcher) checkUpdateStats(p *peer, newEntry *updateStatsEntry) {
	now := mclock.Now()
	fp := f.peers[p]
	if fp == nil {
		p.Log().Debug("Unknown peer to check update stats")
		return
	}

	if newEntry != nil && fp.firstUpdateStats == nil {
		fp.firstUpdateStats = newEntry
	}
	for fp.firstUpdateStats != nil && fp.firstUpdateStats.time <= now-mclock.AbsTime(blockDelayTimeout) {
		f.pm.serverPool.adjustBlockDelay(p.poolEntry, blockDelayTimeout)
		fp.firstUpdateStats = fp.firstUpdateStats.next
	}
	if fp.confirmedTd != nil {
		for fp.firstUpdateStats != nil && fp.firstUpdateStats.td.Cmp(fp.confirmedTd) <= 0 {
			f.pm.serverPool.adjustBlockDelay(p.poolEntry, time.Duration(now-fp.firstUpdateStats.time))
			fp.firstUpdateStats = fp.firstUpdateStats.next
		}
	}
}<|MERGE_RESOLUTION|>--- conflicted
+++ resolved
@@ -157,11 +157,6 @@
 			if !f.syncing && !(newAnnounce && s) {
 				rq, reqID, syncing = f.nextRequest()
 			}
-<<<<<<< HEAD
-
-			syncing := f.syncing
-=======
->>>>>>> 01371469
 			f.lock.Unlock()
 
 			if rq != nil {
@@ -440,38 +435,12 @@
 
 	var rq *distReq
 	reqID := genReqID()
-<<<<<<< HEAD
-	if f.syncing {
+	if bestSyncing {
 		rq = f.newFetcherDistReqForSync(bestHash)
-=======
-	if bestSyncing {
-		rq = &distReq{
-			getCost: func(dp distPeer) uint64 {
-				return 0
-			},
-			canSend: func(dp distPeer) bool {
-				p := dp.(*peer)
-				f.lock.Lock()
-				defer f.lock.Unlock()
-
-				fp := f.peers[p]
-				return fp != nil && fp.nodeByHash[bestHash] != nil
-			},
-			request: func(dp distPeer) func() {
-				go func() {
-					p := dp.(*peer)
-					p.Log().Debug("Synchronisation started")
-					f.pm.synchronise(p)
-					f.syncDone <- p
-				}()
-				return nil
-			},
-		}
->>>>>>> 01371469
 	} else {
 		rq = f.newFetcherDistReq(bestHash, reqID, bestAmount)
 	}
-	return rq, reqID
+	return rq, reqID, bestSyncing
 }
 
 // findBestRequest finds the best head to request that has been announced by but not yet requested from a known peer.
@@ -528,6 +497,9 @@
 		},
 		canSend: func(dp distPeer) bool {
 			p := dp.(*peer)
+			f.lock.Lock()
+			defer f.lock.Unlock()
+
 			if p.isOnlyAnnounce {
 				return false
 			}
@@ -560,6 +532,9 @@
 		},
 		canSend: func(dp distPeer) bool {
 			p := dp.(*peer)
+			f.lock.Lock()
+			defer f.lock.Unlock()
+
 			if p.isOnlyAnnounce {
 				return false
 			}
@@ -573,7 +548,7 @@
 		},
 		request: func(dp distPeer) func() {
 			p := dp.(*peer)
-
+			f.lock.Lock()
 			fp := f.peers[p]
 			if fp != nil {
 				n := fp.nodeByHash[bestHash]
@@ -581,6 +556,7 @@
 					n.requested = true
 				}
 			}
+			f.lock.Unlock()
 
 			cost := p.GetRequestCost(GetBlockHeadersMsg, int(bestAmount))
 			p.fcServer.QueueRequest(reqID, cost)
@@ -594,10 +570,6 @@
 			return func() { p.RequestHeadersByHash(reqID, cost, bestHash, int(bestAmount), 0, true) }
 		},
 	}
-<<<<<<< HEAD
-=======
-	return rq, reqID, bestSyncing
->>>>>>> 01371469
 }
 
 // deliverHeaders delivers header download request responses for processing
