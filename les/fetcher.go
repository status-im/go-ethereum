// Copyright 2016 The go-ethereum Authors
// This file is part of the go-ethereum library.
//
// The go-ethereum library is free software: you can redistribute it and/or modify
// it under the terms of the GNU Lesser General Public License as published by
// the Free Software Foundation, either version 3 of the License, or
// (at your option) any later version.
//
// The go-ethereum library is distributed in the hope that it will be useful,
// but WITHOUT ANY WARRANTY; without even the implied warranty of
// MERCHANTABILITY or FITNESS FOR A PARTICULAR PURPOSE. See the
// GNU Lesser General Public License for more details.
//
// You should have received a copy of the GNU Lesser General Public License
// along with the go-ethereum library. If not, see <http://www.gnu.org/licenses/>.

// Package les implements the Light Ethereum Subprotocol.
package les

import (
	"math/big"
	"sync"
	"time"

	"github.com/ethereum/go-ethereum/common"
	"github.com/ethereum/go-ethereum/common/mclock"
	"github.com/ethereum/go-ethereum/consensus"
	"github.com/ethereum/go-ethereum/core"
	"github.com/ethereum/go-ethereum/core/types"
	"github.com/ethereum/go-ethereum/light"
	"github.com/ethereum/go-ethereum/log"
)

const (
	blockDelayTimeout = time.Second * 10 // timeout for a peer to announce a head that has already been confirmed by others
	maxNodeCount      = 20               // maximum number of fetcherTreeNode entries remembered for each peer
)

// lightFetcher implements retrieval of newly announced headers. It also provides a peerHasBlock function for the
// ODR system to ensure that we only request data related to a certain block from peers who have already processed
// and announced that block.
type lightFetcher struct {
	pm    *ProtocolManager
	odr   *LesOdr
	chain lightChain

	lock            sync.Mutex // lock protects access to the fetcher's internal state variables except sent requests
	maxConfirmedTd  *big.Int
	peers           map[*peer]*fetcherPeerInfo
	lastUpdateStats *updateStatsEntry
	syncing         bool
	syncDone        chan *peer

	reqMu      sync.RWMutex // reqMu protects access to sent header fetch requests
	requested  map[uint64]fetchRequest
	deliverChn chan fetchResponse
	timeoutChn chan uint64
	requestChn chan bool // true if initiated from outside
}

//lightChain
type lightChain interface {
	BlockChain
	LockChain()
	UnlockChain()
	GetTd(hash common.Hash, number uint64) *big.Int
}

// fetcherPeerInfo holds fetcher-specific information about each active peer
type fetcherPeerInfo struct {
	root, lastAnnounced *fetcherTreeNode
	nodeCnt             int
	confirmedTd         *big.Int
	bestConfirmed       *fetcherTreeNode
	nodeByHash          map[common.Hash]*fetcherTreeNode
	firstUpdateStats    *updateStatsEntry
}

// fetcherTreeNode is a node of a tree that holds information about blocks recently
// announced and confirmed by a certain peer. Each new announce message from a peer
// adds nodes to the tree, based on the previous announced head and the reorg depth.
// There are three possible states for a tree node:
// - announced: not downloaded (known) yet, but we know its head, number and td
// - intermediate: not known, hash and td are empty, they are filled out when it becomes known
// - known: both announced by this peer and downloaded (from any peer).
// This structure makes it possible to always know which peer has a certain block,
// which is necessary for selecting a suitable peer for ODR requests and also for
// canonizing new heads. It also helps to always download the minimum necessary
// amount of headers with a single request.
type fetcherTreeNode struct {
	hash             common.Hash
	number           uint64
	td               *big.Int
	known, requested bool
	parent           *fetcherTreeNode
	children         []*fetcherTreeNode
}

// fetchRequest represents a header download request
type fetchRequest struct {
	hash    common.Hash
	amount  uint64
	peer    *peer
	sent    mclock.AbsTime
	timeout bool
}

// fetchResponse represents a header download response
type fetchResponse struct {
	reqID   uint64
	headers []*types.Header
	peer    *peer
}

// newLightFetcher creates a new light fetcher
func newLightFetcher(pm *ProtocolManager) *lightFetcher {
	f := &lightFetcher{
		pm:             pm,
		chain:          pm.blockchain.(*light.LightChain),
		odr:            pm.odr,
		peers:          make(map[*peer]*fetcherPeerInfo),
		deliverChn:     make(chan fetchResponse, 100),
		requested:      make(map[uint64]fetchRequest),
		timeoutChn:     make(chan uint64),
		requestChn:     make(chan bool, 100),
		syncDone:       make(chan *peer),
		maxConfirmedTd: big.NewInt(0),
	}
	pm.peers.notify(f)

	f.pm.wg.Add(1)
	go f.syncLoop()
	return f
}

// syncLoop is the main event loop of the light fetcher
func (f *lightFetcher) syncLoop() {
	requesting := false
	defer f.pm.wg.Done()
	for {
		select {
		case <-f.pm.quitSync:
			return
		// when a new announce is received, request loop keeps running until
		// no further requests are necessary or possible
		case newAnnounce := <-f.requestChn:
			f.lock.Lock()
			s := requesting
			requesting = false
			var (
				rq    *distReq
				reqID uint64
			)
			if !f.syncing && !(newAnnounce && s) {
				rq, reqID = f.nextRequest()
			}
			syncing := f.syncing
			f.lock.Unlock()

			if rq != nil {
				requesting = true
				_, ok := <-f.pm.reqDist.queue(rq)
				if !ok {
					f.requestChn <- false
				}

				if !syncing {
					go func() {
						time.Sleep(softRequestTimeout)
						f.reqMu.Lock()
						req, ok := f.requested[reqID]
						if ok {
							req.timeout = true
							f.requested[reqID] = req
						}
						f.reqMu.Unlock()
						// keep starting new requests while possible
						f.requestChn <- false
					}()
				}
			}
		case reqID := <-f.timeoutChn:
			f.reqMu.Lock()
			req, ok := f.requested[reqID]
			if ok {
				delete(f.requested, reqID)
			}
			f.reqMu.Unlock()
			if ok {
				f.pm.serverPool.adjustResponseTime(req.peer.poolEntry, time.Duration(mclock.Now()-req.sent), true)
				req.peer.Log().Debug("Fetching data timed out hard")
				go f.pm.removePeer(req.peer.id)
			}
		case resp := <-f.deliverChn:
			f.reqMu.Lock()
			req, ok := f.requested[resp.reqID]
			if ok && req.peer != resp.peer {
				ok = false
			}
			if ok {
				delete(f.requested, resp.reqID)
			}
			f.reqMu.Unlock()
			if ok {
				f.pm.serverPool.adjustResponseTime(req.peer.poolEntry, time.Duration(mclock.Now()-req.sent), req.timeout)
			}
			f.lock.Lock()
			if !ok || !(f.syncing || f.processResponse(req, resp)) {
				resp.peer.Log().Debug("Failed processing response")
				go f.pm.removePeer(resp.peer.id)
			}
			f.lock.Unlock()
		case p := <-f.syncDone:
			f.lock.Lock()
			p.Log().Debug("Done synchronising with peer")
			f.checkSyncedHeaders(p)
			f.syncing = false
			f.lock.Unlock()
		}
	}
}

// registerPeer adds a new peer to the fetcher's peer set
func (f *lightFetcher) registerPeer(p *peer) {
	p.lock.Lock()
	p.hasBlock = func(hash common.Hash, number uint64) bool {
		return f.peerHasBlock(p, hash, number)
	}
	p.lock.Unlock()

	f.lock.Lock()
	defer f.lock.Unlock()

	f.peers[p] = &fetcherPeerInfo{nodeByHash: make(map[common.Hash]*fetcherTreeNode)}
}

// unregisterPeer removes a new peer from the fetcher's peer set
func (f *lightFetcher) unregisterPeer(p *peer) {
	p.lock.Lock()
	p.hasBlock = nil
	p.lock.Unlock()

	f.lock.Lock()
	defer f.lock.Unlock()

	// check for potential timed out block delay statistics
	f.checkUpdateStats(p, nil)
	delete(f.peers, p)
}

// announce processes a new announcement message received from a peer, adding new
// nodes to the peer's block tree and removing old nodes if necessary
func (f *lightFetcher) announce(p *peer, head *announceData) {
	f.lock.Lock()
	defer f.lock.Unlock()
	p.Log().Debug("Received new announcement", "number", head.Number, "hash", head.Hash, "reorg", head.ReorgDepth)

	fp := f.peers[p]
	if fp == nil {
		p.Log().Debug("Announcement from unknown peer")
		return
	}

	if fp.lastAnnounced != nil && head.Td.Cmp(fp.lastAnnounced.td) <= 0 {
		// announced tds should be strictly monotonic
		p.Log().Debug("Received non-monotonic td", "current", head.Td, "previous", fp.lastAnnounced.td)
		go f.pm.removePeer(p.id)
		return
	}

	n := fp.lastAnnounced
	for i := uint64(0); i < head.ReorgDepth; i++ {
		if n == nil {
			break
		}
		n = n.parent
	}
	if n != nil {
		// n is now the reorg common ancestor, add a new branch of nodes
		// check if the node count is too high to add new nodes
		locked := false
		for uint64(fp.nodeCnt)+head.Number-n.number > maxNodeCount && fp.root != nil {
			if !locked {
				f.chain.LockChain()
				defer f.chain.UnlockChain()
				locked = true
			}
			// if one of root's children is canonical, keep it, delete other branches and root itself
			var newRoot *fetcherTreeNode
			for i, nn := range fp.root.children {
				if core.GetCanonicalHash(f.pm.chainDb, nn.number) == nn.hash {
					fp.root.children = append(fp.root.children[:i], fp.root.children[i+1:]...)
					nn.parent = nil
					newRoot = nn
					break
				}
			}
			fp.deleteNode(fp.root)
			if n == fp.root {
				n = newRoot
			}
			fp.root = newRoot
			if newRoot == nil || !f.checkKnownNode(p, newRoot) {
				fp.bestConfirmed = nil
				fp.confirmedTd = nil
			}

			if n == nil {
				break
			}
		}
		if n != nil {
			for n.number < head.Number {
				nn := &fetcherTreeNode{number: n.number + 1, parent: n}
				n.children = append(n.children, nn)
				n = nn
				fp.nodeCnt++
			}
			n.hash = head.Hash
			n.td = head.Td
			fp.nodeByHash[n.hash] = n
		}
	}
	if n == nil {
		// could not find reorg common ancestor or had to delete entire tree, a new root and a resync is needed
		if fp.root != nil {
			fp.deleteNode(fp.root)
		}
		n = &fetcherTreeNode{hash: head.Hash, number: head.Number, td: head.Td}
		fp.root = n
		fp.nodeCnt++
		fp.nodeByHash[n.hash] = n
		fp.bestConfirmed = nil
		fp.confirmedTd = nil
	}

	f.checkKnownNode(p, n)
	p.lock.Lock()
	p.headInfo = head
	fp.lastAnnounced = n
	p.lock.Unlock()
	f.checkUpdateStats(p, nil)
	f.requestChn <- true
}

// peerHasBlock returns true if we can assume the peer knows the given block
// based on its announcements
func (f *lightFetcher) peerHasBlock(p *peer, hash common.Hash, number uint64) bool {
	f.lock.Lock()
	defer f.lock.Unlock()

	if f.syncing {
		// always return true when syncing
		// false positives are acceptable, a more sophisticated condition can be implemented later
		return true
	}

	fp := f.peers[p]
	if fp == nil || fp.root == nil {
		return false
	}

	if number >= fp.root.number {
		// it is recent enough that if it is known, is should be in the peer's block tree
		return fp.nodeByHash[hash] != nil
	}
	f.chain.LockChain()
	defer f.chain.UnlockChain()
	// if it's older than the peer's block tree root but it's in the same canonical chain
	// as the root, we can still be sure the peer knows it
	//
	// when syncing, just check if it is part of the known chain, there is nothing better we
	// can do since we do not know the most recent block hash yet
	return core.GetCanonicalHash(f.pm.chainDb, fp.root.number) == fp.root.hash && core.GetCanonicalHash(f.pm.chainDb, number) == hash
}

// requestAmount calculates the amount of headers to be downloaded starting
// from a certain head backwards
func (f *lightFetcher) requestAmount(p *peer, n *fetcherTreeNode) uint64 {
	amount := uint64(0)
	nn := n
	for nn != nil && !f.checkKnownNode(p, nn) {
		nn = nn.parent
		amount++
	}
	if nn == nil {
		amount = n.number
	}
	return amount
}

// requestedID tells if a certain reqID has been requested by the fetcher
func (f *lightFetcher) requestedID(reqID uint64) bool {
	f.reqMu.RLock()
	_, ok := f.requested[reqID]
	f.reqMu.RUnlock()
	return ok
}

// nextRequest selects the peer and announced head to be requested next, amount
// to be downloaded starting from the head backwards is also returned
func (f *lightFetcher) nextRequest() (*distReq, uint64) {
	var (
		bestHash    common.Hash
		bestAmount  uint64
		bestTd      *big.Int
		bestSyncing bool
	)
	if f.pm == nil || f.pm.server == nil || f.pm.server.ulc == nil {
		bestHash, bestAmount, bestTd, bestSyncing = f.itFindBestValuesForLes()
	} else {
		bestHash, bestAmount, bestTd, bestSyncing = f.itFindBestValuesForULC()
	}

	if bestTd == f.maxConfirmedTd {
		return nil, 0
	}

	f.syncing = bestSyncing

	var rq *distReq
	reqID := genReqID()
	if f.syncing {
		rq = f.newFetcherDistReqForSync(bestHash)
	} else {
		rq = f.newFetcherDistReq(bestHash, reqID, bestAmount)
	}
	return rq, reqID
}

func (f *lightFetcher) itFindBestValuesForLes() (bestHash common.Hash, bestAmount uint64, bestTd *big.Int, bestSyncing bool) {
	bestTd = f.maxConfirmedTd
	bestSyncing = false

	for p, fp := range f.peers {
		for hash, n := range fp.nodeByHash {
			if !f.checkKnownNode(p, n) && !n.requested && (bestTd == nil || n.td.Cmp(bestTd) >= 0) {
				amount := f.requestAmount(p, n)
				if bestTd == nil || n.td.Cmp(bestTd) > 0 || amount < bestAmount {
					bestHash = hash
					bestAmount = amount
					bestTd = n.td
					bestSyncing = fp.bestConfirmed == nil || fp.root == nil || !f.checkKnownNode(p, fp.root)
				}
			}
		}
	}
	return
}

func (f *lightFetcher) itFindBestValuesForULC() (bestHash common.Hash, bestAmount uint64, bestTd *big.Int, bestSyncing bool) {
	bestTd = f.maxConfirmedTd
	bestSyncing = false

<<<<<<< HEAD
	var rq *distReq
	reqID := genReqID()
	if f.syncing {
		rq = &distReq{
			getCost: func(dp distPeer) uint64 {
				return 0
			},
			canSend: func(dp distPeer) bool {
				p := dp.(*peer)
				f.lock.Lock()
				defer f.lock.Unlock()

				fp := f.peers[p]
				return fp != nil && fp.nodeByHash[bestHash] != nil
			},
			request: func(dp distPeer) func() {
				go func() {
					p := dp.(*peer)
					p.Log().Debug("Synchronisation started")
					f.pm.synchronise(p)
					f.syncDone <- p
				}()
				return nil
			},
=======
	for p, fp := range f.peers {
		for hash, n := range fp.nodeByHash {
			if _, ok := f.pm.server.ulc.trusted[p.id]; ok == false {
				continue
			}

			if f.checkKnownNode(p, n) || n.requested {
				continue
			}

			amount := f.requestAmount(p, n)
			if (bestTd == nil || n.td.Cmp(bestTd) > 0) && f.checkTrusted(hash, f.pm.server.ulc.minTrustedFraction) {
				bestHash = hash
				bestTd = n.td
				bestAmount = amount
				bestSyncing = fp.bestConfirmed == nil || fp.root == nil || !f.checkKnownNode(p, fp.root)
			}
>>>>>>> a7696c42
		}
	}
	return
}
func (f *lightFetcher) checkTrusted(hash common.Hash, minTrustedFraction int) bool {
	numPeers := len(f.peers)
	var numAgreed int
	for _, fp := range f.peers {
		if _, ok := fp.nodeByHash[hash]; ok == false {
			continue
		}

		numAgreed = numAgreed + 1
	}

	if 100*numAgreed/numPeers > minTrustedFraction {
		return true
	}

	return false
}

func (f *lightFetcher) newFetcherDistReqForSync(bestHash common.Hash) *distReq {
	return &distReq{
		getCost: func(dp distPeer) uint64 {
			return 0
		},
		canSend: func(dp distPeer) bool {
			p := dp.(*peer)
			fp := f.peers[p]
			return fp != nil && fp.nodeByHash[bestHash] != nil
		},
		request: func(dp distPeer) func() {
			go func() {
				p := dp.(*peer)
				p.Log().Debug("Synchronisation started")
				f.pm.synchronise(p)
				f.syncDone <- p
			}()
			return nil
		},
	}

}

func (f *lightFetcher) newFetcherDistReq(bestHash common.Hash, reqID uint64, bestAmount uint64) *distReq {
	return &distReq{
		getCost: func(dp distPeer) uint64 {
			p := dp.(*peer)
			return p.GetRequestCost(GetBlockHeadersMsg, int(bestAmount))
		},
		canSend: func(dp distPeer) bool {
			p := dp.(*peer)
			f.lock.Lock()
			defer f.lock.Unlock()

			fp := f.peers[p]
			if fp == nil {
				return false
			}
			n := fp.nodeByHash[bestHash]
			return n != nil && !n.requested
		},
		request: func(dp distPeer) func() {
			p := dp.(*peer)
			f.lock.Lock()
			fp := f.peers[p]
			if fp != nil {
				n := fp.nodeByHash[bestHash]
				if n != nil {
					n.requested = true
				}
			}
			f.lock.Unlock()

			cost := p.GetRequestCost(GetBlockHeadersMsg, int(bestAmount))
			p.fcServer.QueueRequest(reqID, cost)
			f.reqMu.Lock()
			f.requested[reqID] = fetchRequest{hash: bestHash, amount: bestAmount, peer: p, sent: mclock.Now()}
			f.reqMu.Unlock()
			go func() {
				time.Sleep(hardRequestTimeout)
				f.timeoutChn <- reqID
			}()
			return func() { p.RequestHeadersByHash(reqID, cost, bestHash, int(bestAmount), 0, true) }
		},
	}

}

// deliverHeaders delivers header download request responses for processing
func (f *lightFetcher) deliverHeaders(peer *peer, reqID uint64, headers []*types.Header) {
	f.deliverChn <- fetchResponse{reqID: reqID, headers: headers, peer: peer}
}

// processResponse processes header download request responses, returns true if successful
func (f *lightFetcher) processResponse(req fetchRequest, resp fetchResponse) bool {
	if uint64(len(resp.headers)) != req.amount || resp.headers[0].Hash() != req.hash {
		req.peer.Log().Debug("Response content mismatch", "requested", len(resp.headers), "reqfrom", resp.headers[0], "delivered", req.amount, "delfrom", req.hash)
		return false
	}
	headers := make([]*types.Header, req.amount)
	for i, header := range resp.headers {
		headers[int(req.amount)-1-i] = header
	}

	checkFreq := 1
	if f.pm.server.ulc != nil {
		checkFreq = 0
	}
	if _, err := f.chain.InsertHeaderChain(headers, checkFreq); err != nil {
		if err == consensus.ErrFutureBlock {
			return true
		}
		log.Debug("Failed to insert header chain", "err", err)
		return false
	}
	tds := make([]*big.Int, len(headers))
	for i, header := range headers {
		td := f.chain.GetTd(header.Hash(), header.Number.Uint64())
		if td == nil {
			log.Debug("Total difficulty not found for header", "index", i+1, "number", header.Number, "hash", header.Hash())
			return false
		}
		tds[i] = td
	}
	f.newHeaders(headers, tds)
	return true
}

// newHeaders updates the block trees of all active peers according to a newly
// downloaded and validated batch or headers
func (f *lightFetcher) newHeaders(headers []*types.Header, tds []*big.Int) {
	var maxTd *big.Int
	for p, fp := range f.peers {
		if !f.checkAnnouncedHeaders(fp, headers, tds) {
			p.Log().Debug("Inconsistent announcement")
			go f.pm.removePeer(p.id)
		}
		if fp.confirmedTd != nil && (maxTd == nil || maxTd.Cmp(fp.confirmedTd) > 0) {
			maxTd = fp.confirmedTd
		}
	}
	if maxTd != nil {
		f.updateMaxConfirmedTd(maxTd)
	}
}

// checkAnnouncedHeaders updates peer's block tree if necessary after validating
// a batch of headers. It searches for the latest header in the batch that has a
// matching tree node (if any), and if it has not been marked as known already,
// sets it and its parents to known (even those which are older than the currently
// validated ones). Return value shows if all hashes, numbers and Tds matched
// correctly to the announced values (otherwise the peer should be dropped).
func (f *lightFetcher) checkAnnouncedHeaders(fp *fetcherPeerInfo, headers []*types.Header, tds []*big.Int) bool {
	var (
		n      *fetcherTreeNode
		header *types.Header
		td     *big.Int
	)

	for i := len(headers) - 1; ; i-- {
		if i < 0 {
			if n == nil {
				// no more headers and nothing to match
				return true
			}
			// we ran out of recently delivered headers but have not reached a node known by this peer yet, continue matching
			hash, number := header.ParentHash, header.Number.Uint64()-1
			td = f.chain.GetTd(hash, number)
			header = f.chain.GetHeader(hash, number)
			if header == nil || td == nil {
				log.Error("Missing parent of validated header", "hash", hash, "number", number)
				return false
			}
		} else {
			header = headers[i]
			td = tds[i]
		}
		hash := header.Hash()
		number := header.Number.Uint64()
		if n == nil {
			n = fp.nodeByHash[hash]
		}
		if n != nil {
			if n.td == nil {
				// node was unannounced
				if nn := fp.nodeByHash[hash]; nn != nil {
					// if there was already a node with the same hash, continue there and drop this one
					nn.children = append(nn.children, n.children...)
					n.children = nil
					fp.deleteNode(n)
					n = nn
				} else {
					n.hash = hash
					n.td = td
					fp.nodeByHash[hash] = n
				}
			}
			// check if it matches the header
			if n.hash != hash || n.number != number || n.td.Cmp(td) != 0 {
				// peer has previously made an invalid announcement
				return false
			}
			if n.known {
				// we reached a known node that matched our expectations, return with success
				return true
			}
			n.known = true
			if fp.confirmedTd == nil || td.Cmp(fp.confirmedTd) > 0 {
				fp.confirmedTd = td
				fp.bestConfirmed = n
			}
			n = n.parent
			if n == nil {
				return true
			}
		}
	}
}

// checkSyncedHeaders updates peer's block tree after synchronisation by marking
// downloaded headers as known. If none of the announced headers are found after
// syncing, the peer is dropped.
func (f *lightFetcher) checkSyncedHeaders(p *peer) {
	fp := f.peers[p]
	if fp == nil {
		p.Log().Debug("Unknown peer to check sync headers")
		return
	}
	n := fp.lastAnnounced
	var td *big.Int
	for n != nil {
		if td = f.chain.GetTd(n.hash, n.number); td != nil {
			break
		}
		n = n.parent
	}
	// now n is the latest downloaded header after syncing
	if n == nil {
		p.Log().Debug("Synchronisation failed")
		go f.pm.removePeer(p.id)
	} else {
		header := f.chain.GetHeader(n.hash, n.number)
		f.newHeaders([]*types.Header{header}, []*big.Int{td})
	}
}

// checkKnownNode checks if a block tree node is known (downloaded and validated)
// If it was not known previously but found in the database, sets its known flag
func (f *lightFetcher) checkKnownNode(p *peer, n *fetcherTreeNode) bool {
	if n.known {
		return true
	}
	td := f.chain.GetTd(n.hash, n.number)
	if td == nil {
		return false
	}
	header := f.chain.GetHeader(n.hash, n.number)
	// check the availability of both header and td because reads are not protected by chain db mutex
	// Note: returning false is always safe here
	if header == nil {
		return false
	}

	fp := f.peers[p]
	if fp == nil {
		p.Log().Debug("Unknown peer to check known nodes")
		return false
	}
	if !f.checkAnnouncedHeaders(fp, []*types.Header{header}, []*big.Int{td}) {
		p.Log().Debug("Inconsistent announcement")
		go f.pm.removePeer(p.id)
	}
	if fp.confirmedTd != nil {
		f.updateMaxConfirmedTd(fp.confirmedTd)
	}
	return n.known
}

// deleteNode deletes a node and its child subtrees from a peer's block tree
func (fp *fetcherPeerInfo) deleteNode(n *fetcherTreeNode) {
	if n.parent != nil {
		for i, nn := range n.parent.children {
			if nn == n {
				n.parent.children = append(n.parent.children[:i], n.parent.children[i+1:]...)
				break
			}
		}
	}
	for {
		if n.td != nil {
			delete(fp.nodeByHash, n.hash)
		}
		fp.nodeCnt--
		if len(n.children) == 0 {
			return
		}
		for i, nn := range n.children {
			if i == 0 {
				n = nn
			} else {
				fp.deleteNode(nn)
			}
		}
	}
}

// updateStatsEntry items form a linked list that is expanded with a new item every time a new head with a higher Td
// than the previous one has been downloaded and validated. The list contains a series of maximum confirmed Td values
// and the time these values have been confirmed, both increasing monotonically. A maximum confirmed Td is calculated
// both globally for all peers and also for each individual peer (meaning that the given peer has announced the head
// and it has also been downloaded from any peer, either before or after the given announcement).
// The linked list has a global tail where new confirmed Td entries are added and a separate head for each peer,
// pointing to the next Td entry that is higher than the peer's max confirmed Td (nil if it has already confirmed
// the current global head).
type updateStatsEntry struct {
	time mclock.AbsTime
	td   *big.Int
	next *updateStatsEntry
}

// updateMaxConfirmedTd updates the block delay statistics of active peers. Whenever a new highest Td is confirmed,
// adds it to the end of a linked list together with the time it has been confirmed. Then checks which peers have
// already confirmed a head with the same or higher Td (which counts as zero block delay) and updates their statistics.
// Those who have not confirmed such a head by now will be updated by a subsequent checkUpdateStats call with a
// positive block delay value.
func (f *lightFetcher) updateMaxConfirmedTd(td *big.Int) {
	if f.maxConfirmedTd == nil || td.Cmp(f.maxConfirmedTd) > 0 {
		f.maxConfirmedTd = td
		newEntry := &updateStatsEntry{
			time: mclock.Now(),
			td:   td,
		}
		if f.lastUpdateStats != nil {
			f.lastUpdateStats.next = newEntry
		}
		f.lastUpdateStats = newEntry
		for p := range f.peers {
			f.checkUpdateStats(p, newEntry)
		}
	}
}

// checkUpdateStats checks those peers who have not confirmed a certain highest Td (or a larger one) by the time it
// has been confirmed by another peer. If they have confirmed such a head by now, their stats are updated with the
// block delay which is (this peer's confirmation time)-(first confirmation time). After blockDelayTimeout has passed,
// the stats are updated with blockDelayTimeout value. In either case, the confirmed or timed out updateStatsEntry
// items are removed from the head of the linked list.
// If a new entry has been added to the global tail, it is passed as a parameter here even though this function
// assumes that it has already been added, so that if the peer's list is empty (all heads confirmed, head is nil),
// it can set the new head to newEntry.
func (f *lightFetcher) checkUpdateStats(p *peer, newEntry *updateStatsEntry) {
	now := mclock.Now()
	fp := f.peers[p]
	if fp == nil {
		p.Log().Debug("Unknown peer to check update stats")
		return
	}
	if newEntry != nil && fp.firstUpdateStats == nil {
		fp.firstUpdateStats = newEntry
	}
	for fp.firstUpdateStats != nil && fp.firstUpdateStats.time <= now-mclock.AbsTime(blockDelayTimeout) {
		f.pm.serverPool.adjustBlockDelay(p.poolEntry, blockDelayTimeout)
		fp.firstUpdateStats = fp.firstUpdateStats.next
	}
	if fp.confirmedTd != nil {
		for fp.firstUpdateStats != nil && fp.firstUpdateStats.td.Cmp(fp.confirmedTd) <= 0 {
			f.pm.serverPool.adjustBlockDelay(p.poolEntry, time.Duration(now-fp.firstUpdateStats.time))
			fp.firstUpdateStats = fp.firstUpdateStats.next
		}
	}
}<|MERGE_RESOLUTION|>--- conflicted
+++ resolved
@@ -452,32 +452,6 @@
 	bestTd = f.maxConfirmedTd
 	bestSyncing = false
 
-<<<<<<< HEAD
-	var rq *distReq
-	reqID := genReqID()
-	if f.syncing {
-		rq = &distReq{
-			getCost: func(dp distPeer) uint64 {
-				return 0
-			},
-			canSend: func(dp distPeer) bool {
-				p := dp.(*peer)
-				f.lock.Lock()
-				defer f.lock.Unlock()
-
-				fp := f.peers[p]
-				return fp != nil && fp.nodeByHash[bestHash] != nil
-			},
-			request: func(dp distPeer) func() {
-				go func() {
-					p := dp.(*peer)
-					p.Log().Debug("Synchronisation started")
-					f.pm.synchronise(p)
-					f.syncDone <- p
-				}()
-				return nil
-			},
-=======
 	for p, fp := range f.peers {
 		for hash, n := range fp.nodeByHash {
 			if _, ok := f.pm.server.ulc.trusted[p.id]; ok == false {
@@ -495,7 +469,6 @@
 				bestAmount = amount
 				bestSyncing = fp.bestConfirmed == nil || fp.root == nil || !f.checkKnownNode(p, fp.root)
 			}
->>>>>>> a7696c42
 		}
 	}
 	return
@@ -525,6 +498,8 @@
 		},
 		canSend: func(dp distPeer) bool {
 			p := dp.(*peer)
+			f.lock.Lock()
+			defer f.lock.Unlock()
 			fp := f.peers[p]
 			return fp != nil && fp.nodeByHash[bestHash] != nil
 		},
