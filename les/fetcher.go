--- conflicted
+++ resolved
@@ -282,11 +282,11 @@
 		}
 		n = n.parent
 	}
-<<<<<<< HEAD
+
 	fp.lock.RUnlock()
 
 	f.lock.Lock()
-=======
+
 	// n is now the reorg common ancestor, add a new branch of nodes
 	if n != nil && (head.Number >= n.number+maxNodeCount || head.Number <= n.number) {
 		// if announced head block height is lower or same as n or too far from it to add
@@ -295,9 +295,10 @@
 		fp.nodeCnt = 0
 		fp.nodeByHash = make(map[common.Hash]*fetcherTreeNode)
 	}
->>>>>>> 7abedf9b
+		// check if the node count is too high to add new nodes, discard oldest ones if necessary
 	if n != nil {
-		// check if the node count is too high to add new nodes, discard oldest ones if necessary
+		// n is now the reorg common ancestor, add a new branch of nodes
+		// check if the node count is too high to add new nodes
 		locked := false
 		for uint64(fp.nodeCnt)+head.Number-n.number > maxNodeCount && fp.root != nil {
 			if !locked {
